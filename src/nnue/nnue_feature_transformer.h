--- conflicted
+++ resolved
@@ -244,112 +244,9 @@
         ) / 2;
 
 
-  #if defined(USE_AVX512)
-
-      constexpr IndexType NumChunks = HalfDimensions / (SimdWidth * 2);
-      static_assert(HalfDimensions % (SimdWidth * 2) == 0);
-      const __m512i Control = _mm512_setr_epi64(0, 2, 4, 6, 1, 3, 5, 7);
-      const __m512i Zero = _mm512_setzero_si512();
-
+  #if defined(USE_WASM_SIMD)
       for (IndexType p = 0; p < 2; ++p)
       {
-          const IndexType offset = HalfDimensions * p;
-          auto out = reinterpret_cast<__m512i*>(&output[offset]);
-          for (IndexType j = 0; j < NumChunks; ++j)
-          {
-              __m512i sum0 = _mm512_load_si512(&reinterpret_cast<const __m512i*>
-                                              (accumulation[perspectives[p]])[j * 2 + 0]);
-              __m512i sum1 = _mm512_load_si512(&reinterpret_cast<const __m512i*>
-                                              (accumulation[perspectives[p]])[j * 2 + 1]);
-
-              _mm512_store_si512(&out[j], _mm512_permutexvar_epi64(Control,
-                                 _mm512_max_epi8(_mm512_packs_epi16(sum0, sum1), Zero)));
-          }
-      }
-      return psqt;
-
-  #elif defined(USE_AVX2)
-
-      constexpr IndexType NumChunks = HalfDimensions / SimdWidth;
-      constexpr int Control = 0b11011000;
-      const __m256i Zero = _mm256_setzero_si256();
-
-      for (IndexType p = 0; p < 2; ++p)
-      {
-          const IndexType offset = HalfDimensions * p;
-          auto out = reinterpret_cast<__m256i*>(&output[offset]);
-          for (IndexType j = 0; j < NumChunks; ++j)
-          {
-              __m256i sum0 = _mm256_load_si256(&reinterpret_cast<const __m256i*>
-                                              (accumulation[perspectives[p]])[j * 2 + 0]);
-              __m256i sum1 = _mm256_load_si256(&reinterpret_cast<const __m256i*>
-                                              (accumulation[perspectives[p]])[j * 2 + 1]);
-
-              _mm256_store_si256(&out[j], _mm256_permute4x64_epi64(
-                                 _mm256_max_epi8(_mm256_packs_epi16(sum0, sum1), Zero), Control));
-          }
-      }
-      return psqt;
-
-  #elif defined(USE_SSE2)
-
-      #ifdef USE_SSE41
-      constexpr IndexType NumChunks = HalfDimensions / SimdWidth;
-      const __m128i Zero = _mm_setzero_si128();
-      #else
-      constexpr IndexType NumChunks = HalfDimensions / SimdWidth;
-      const __m128i k0x80s = _mm_set1_epi8(-128);
-      #endif
-
-      for (IndexType p = 0; p < 2; ++p)
-      {
-          const IndexType offset = HalfDimensions * p;
-          auto out = reinterpret_cast<__m128i*>(&output[offset]);
-          for (IndexType j = 0; j < NumChunks; ++j)
-          {
-              __m128i sum0 = _mm_load_si128(&reinterpret_cast<const __m128i*>
-                                           (accumulation[perspectives[p]])[j * 2 + 0]);
-              __m128i sum1 = _mm_load_si128(&reinterpret_cast<const __m128i*>
-                                           (accumulation[perspectives[p]])[j * 2 + 1]);
-              const __m128i packedbytes = _mm_packs_epi16(sum0, sum1);
-
-              #ifdef USE_SSE41
-              _mm_store_si128(&out[j], _mm_max_epi8(packedbytes, Zero));
-              #else
-              _mm_store_si128(&out[j], _mm_subs_epi8(_mm_adds_epi8(packedbytes, k0x80s), k0x80s));
-              #endif
-          }
-      }
-      return psqt;
-
-  #elif defined(USE_MMX)
-
-      constexpr IndexType NumChunks = HalfDimensions / SimdWidth;
-      const __m64 k0x80s = _mm_set1_pi8(-128);
-
-      for (IndexType p = 0; p < 2; ++p)
-      {
-          const IndexType offset = HalfDimensions * p;
-          auto out = reinterpret_cast<__m64*>(&output[offset]);
-          for (IndexType j = 0; j < NumChunks; ++j)
-          {
-              __m64 sum0 = *(&reinterpret_cast<const __m64*>(accumulation[perspectives[p]])[j * 2 + 0]);
-              __m64 sum1 = *(&reinterpret_cast<const __m64*>(accumulation[perspectives[p]])[j * 2 + 1]);
-              const __m64 packedbytes = _mm_packs_pi16(sum0, sum1);
-              out[j] = _mm_subs_pi8(_mm_adds_pi8(packedbytes, k0x80s), k0x80s);
-          }
-      }
-      _mm_empty();
-      return psqt;
-
-  #elif defined(USE_NEON)
-
-      constexpr IndexType NumChunks = HalfDimensions / (SimdWidth / 2);
-      const int8x8_t Zero = {0};
-
-<<<<<<< HEAD
-  #if defined(USE_WASM_SIMD)
-        {
           const __i16x8 kLow = wasm_i16x8_splat(0);
           const __i16x8 kHigh = wasm_i16x8_splat(127);
           for (IndexType j = 0; j < kHalfDimensions; j += 2 * 8) {
@@ -360,32 +257,113 @@
             __u8x16 z = wasm_u8x16_narrow_i16x8(x, y);
             wasm_v128_store(&output[offset + j], z);
           }
-          continue;
-        }
-  #endif
-
+      }
+      return psqt;
+  #endif
+  
   #if defined(USE_AVX512)
-        auto out = reinterpret_cast<__m512i*>(&output[offset]);
-        for (IndexType j = 0; j < NumChunks; ++j) {
-          __m512i sum0 = _mm512_load_si512(
-              &reinterpret_cast<const __m512i*>(accumulation[perspectives[p]])[j * 2 + 0]);
-          __m512i sum1 = _mm512_load_si512(
-              &reinterpret_cast<const __m512i*>(accumulation[perspectives[p]])[j * 2 + 1]);
-          _mm512_store_si512(&out[j], _mm512_permutexvar_epi64(Control,
-              _mm512_max_epi8(_mm512_packs_epi16(sum0, sum1), Zero)));
-        }
+
+      constexpr IndexType NumChunks = HalfDimensions / (SimdWidth * 2);
+      static_assert(HalfDimensions % (SimdWidth * 2) == 0);
+      const __m512i Control = _mm512_setr_epi64(0, 2, 4, 6, 1, 3, 5, 7);
+      const __m512i Zero = _mm512_setzero_si512();
+
+      for (IndexType p = 0; p < 2; ++p)
+      {
+          const IndexType offset = HalfDimensions * p;
+          auto out = reinterpret_cast<__m512i*>(&output[offset]);
+          for (IndexType j = 0; j < NumChunks; ++j)
+          {
+              __m512i sum0 = _mm512_load_si512(&reinterpret_cast<const __m512i*>
+                                              (accumulation[perspectives[p]])[j * 2 + 0]);
+              __m512i sum1 = _mm512_load_si512(&reinterpret_cast<const __m512i*>
+                                              (accumulation[perspectives[p]])[j * 2 + 1]);
+
+              _mm512_store_si512(&out[j], _mm512_permutexvar_epi64(Control,
+                                 _mm512_max_epi8(_mm512_packs_epi16(sum0, sum1), Zero)));
+          }
+      }
+      return psqt;
 
   #elif defined(USE_AVX2)
-        auto out = reinterpret_cast<__m256i*>(&output[offset]);
-        for (IndexType j = 0; j < NumChunks; ++j) {
-          __m256i sum0 = _mm256_load_si256(
-              &reinterpret_cast<const __m256i*>(accumulation[perspectives[p]])[j * 2 + 0]);
-          __m256i sum1 = _mm256_load_si256(
-              &reinterpret_cast<const __m256i*>(accumulation[perspectives[p]])[j * 2 + 1]);
-          _mm256_store_si256(&out[j], _mm256_permute4x64_epi64(_mm256_max_epi8(
-              _mm256_packs_epi16(sum0, sum1), Zero), Control));
-        }
-=======
+
+      constexpr IndexType NumChunks = HalfDimensions / SimdWidth;
+      constexpr int Control = 0b11011000;
+      const __m256i Zero = _mm256_setzero_si256();
+
+      for (IndexType p = 0; p < 2; ++p)
+      {
+          const IndexType offset = HalfDimensions * p;
+          auto out = reinterpret_cast<__m256i*>(&output[offset]);
+          for (IndexType j = 0; j < NumChunks; ++j)
+          {
+              __m256i sum0 = _mm256_load_si256(&reinterpret_cast<const __m256i*>
+                                              (accumulation[perspectives[p]])[j * 2 + 0]);
+              __m256i sum1 = _mm256_load_si256(&reinterpret_cast<const __m256i*>
+                                              (accumulation[perspectives[p]])[j * 2 + 1]);
+
+              _mm256_store_si256(&out[j], _mm256_permute4x64_epi64(
+                                 _mm256_max_epi8(_mm256_packs_epi16(sum0, sum1), Zero), Control));
+          }
+      }
+      return psqt;
+
+  #elif defined(USE_SSE2)
+
+      #ifdef USE_SSE41
+      constexpr IndexType NumChunks = HalfDimensions / SimdWidth;
+      const __m128i Zero = _mm_setzero_si128();
+      #else
+      constexpr IndexType NumChunks = HalfDimensions / SimdWidth;
+      const __m128i k0x80s = _mm_set1_epi8(-128);
+      #endif
+
+      for (IndexType p = 0; p < 2; ++p)
+      {
+          const IndexType offset = HalfDimensions * p;
+          auto out = reinterpret_cast<__m128i*>(&output[offset]);
+          for (IndexType j = 0; j < NumChunks; ++j)
+          {
+              __m128i sum0 = _mm_load_si128(&reinterpret_cast<const __m128i*>
+                                           (accumulation[perspectives[p]])[j * 2 + 0]);
+              __m128i sum1 = _mm_load_si128(&reinterpret_cast<const __m128i*>
+                                           (accumulation[perspectives[p]])[j * 2 + 1]);
+              const __m128i packedbytes = _mm_packs_epi16(sum0, sum1);
+
+              #ifdef USE_SSE41
+              _mm_store_si128(&out[j], _mm_max_epi8(packedbytes, Zero));
+              #else
+              _mm_store_si128(&out[j], _mm_subs_epi8(_mm_adds_epi8(packedbytes, k0x80s), k0x80s));
+              #endif
+          }
+      }
+      return psqt;
+
+  #elif defined(USE_MMX)
+
+      constexpr IndexType NumChunks = HalfDimensions / SimdWidth;
+      const __m64 k0x80s = _mm_set1_pi8(-128);
+
+      for (IndexType p = 0; p < 2; ++p)
+      {
+          const IndexType offset = HalfDimensions * p;
+          auto out = reinterpret_cast<__m64*>(&output[offset]);
+          for (IndexType j = 0; j < NumChunks; ++j)
+          {
+              __m64 sum0 = *(&reinterpret_cast<const __m64*>(accumulation[perspectives[p]])[j * 2 + 0]);
+              __m64 sum1 = *(&reinterpret_cast<const __m64*>(accumulation[perspectives[p]])[j * 2 + 1]);
+              const __m64 packedbytes = _mm_packs_pi16(sum0, sum1);
+              out[j] = _mm_subs_pi8(_mm_adds_pi8(packedbytes, k0x80s), k0x80s);
+          }
+      }
+      _mm_empty();
+      return psqt;
+
+  #elif defined(USE_NEON)
+
+      constexpr IndexType NumChunks = HalfDimensions / (SimdWidth / 2);
+      const int8x8_t Zero = {0};
+
       for (IndexType p = 0; p < 2; ++p)
       {
           const IndexType offset = HalfDimensions * p;
@@ -397,7 +375,6 @@
           }
       }
       return psqt;
->>>>>>> 36f8d380
 
   #else
 
