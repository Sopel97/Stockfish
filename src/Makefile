# Stockfish, a UCI chess playing engine derived from Glaurung 2.1
# Copyright (C) 2004-2021 The Stockfish developers (see AUTHORS file)
#
# Stockfish is free software: you can redistribute it and/or modify
# it under the terms of the GNU General Public License as published by
# the Free Software Foundation, either version 3 of the License, or
# (at your option) any later version.
#
# Stockfish is distributed in the hope that it will be useful,
# but WITHOUT ANY WARRANTY; without even the implied warranty of
# MERCHANTABILITY or FITNESS FOR A PARTICULAR PURPOSE.  See the
# GNU General Public License for more details.
#
# You should have received a copy of the GNU General Public License
# along with this program.  If not, see <http://www.gnu.org/licenses/>.


### ==========================================================================
### Section 1. General Configuration
### ==========================================================================

### Executable name
ifeq ($(COMP),mingw)
EXE = stockfish.exe
else
EXE = stockfish
endif

### Installation dir definitions
PREFIX = /usr/local
BINDIR = $(PREFIX)/bin

### Built-in benchmark for pgo-builds
ifeq ($(SDE_PATH),)
	PGOBENCH = ./$(EXE) bench
else
	PGOBENCH = $(SDE_PATH) -- ./$(EXE) bench
endif

### Source and object files
SRCS = benchmark.cpp bitbase.cpp bitboard.cpp endgame.cpp evaluate.cpp main.cpp \
	material.cpp misc.cpp movegen.cpp movepick.cpp pawns.cpp position.cpp psqt.cpp \
	search.cpp thread.cpp timeman.cpp tt.cpp uci.cpp ucioption.cpp tune.cpp syzygy/tbprobe.cpp \
	nnue/evaluate_nnue.cpp nnue/features/half_ka_v2.cpp

OBJS = $(notdir $(SRCS:.cpp=.o))

VPATH = syzygy:nnue:nnue/features

### Establish the operating system name
KERNEL = $(shell uname -s)
ifeq ($(KERNEL),Linux)
	OS = $(shell uname -o)
endif

### ==========================================================================
### Section 2. High-level Configuration
### ==========================================================================
#
# flag                --- Comp switch      --- Description
# ----------------------------------------------------------------------------
#
# debug = yes/no      --- -DNDEBUG         --- Enable/Disable debug mode
# sanitize = none/<sanitizer> ... (-fsanitize )
#                     --- ( undefined )    --- enable undefined behavior checks
#                     --- ( thread    )    --- enable threading error checks
#                     --- ( address   )    --- enable memory access checks
#                     --- ...etc...        --- see compiler documentation for supported sanitizers
# optimize = yes/no   --- (-O3/-fast etc.) --- Enable/Disable optimizations
# arch = (name)       --- (-arch)          --- Target architecture
# bits = 64/32        --- -DIS_64BIT       --- 64-/32-bit operating system
# prefetch = yes/no   --- -DUSE_PREFETCH   --- Use prefetch asm-instruction
# popcnt = yes/no     --- -DUSE_POPCNT     --- Use popcnt asm-instruction
# pext = yes/no       --- -DUSE_PEXT       --- Use pext x86_64 asm-instruction
# sse = yes/no        --- -msse            --- Use Intel Streaming SIMD Extensions
# mmx = yes/no        --- -mmmx            --- Use Intel MMX instructions
# sse2 = yes/no       --- -msse2           --- Use Intel Streaming SIMD Extensions 2
# ssse3 = yes/no      --- -mssse3          --- Use Intel Supplemental Streaming SIMD Extensions 3
# sse41 = yes/no      --- -msse4.1         --- Use Intel Streaming SIMD Extensions 4.1
# avx2 = yes/no       --- -mavx2           --- Use Intel Advanced Vector Extensions 2
# avx512 = yes/no     --- -mavx512bw       --- Use Intel Advanced Vector Extensions 512
# vnni256 = yes/no    --- -mavx512vnni     --- Use Intel Vector Neural Network Instructions 256
# vnni512 = yes/no    --- -mavx512vnni     --- Use Intel Vector Neural Network Instructions 512
# neon = yes/no       --- -DUSE_NEON       --- Use ARM SIMD architecture
#
# Note that Makefile is space sensitive, so when adding new architectures
# or modifying existing flags, you have to make sure there are no extra spaces
# at the end of the line for flag values.
#
# Example of use for these flags:
# make build ARCH=x86-64-avx512 debug=on sanitize="address undefined"


### 2.1. General and architecture defaults

ifeq ($(ARCH),)
   ARCH = x86-64-modern
   help_skip_sanity = yes
endif
# explicitly check for the list of supported architectures (as listed with make help),
# the user can override with `make ARCH=x86-32-vnni256 SUPPORTED_ARCH=true`
ifeq ($(ARCH), $(filter $(ARCH), \
                 x86-64-vnni512 x86-64-vnni256 x86-64-avx512 x86-64-bmi2 x86-64-avx2 \
                 x86-64-sse41-popcnt x86-64-modern x86-64-ssse3 x86-64-sse3-popcnt \
<<<<<<< HEAD
                 x86-64 x86-32-sse41-popcnt x86-32-sse2 x86-32 ppc-64 ppc-32 \
=======
                 x86-64 x86-32-sse41-popcnt x86-32-sse2 x86-32 ppc-64 ppc-32 e2k \
>>>>>>> ce288938
                 armv7 armv7-neon armv8 apple-silicon general-64 general-32 wasm))
   SUPPORTED_ARCH=true
else
   SUPPORTED_ARCH=false
endif

optimize = yes
debug = no
sanitize = none
bits = 64
prefetch = no
popcnt = no
pext = no
sse = no
mmx = no
sse2 = no
ssse3 = no
sse41 = no
avx2 = no
avx512 = no
vnni256 = no
vnni512 = no
neon = no
STRIP = strip

### 2.2 Architecture specific

ifeq ($(findstring x86,$(ARCH)),x86)

# x86-32/64

ifeq ($(findstring x86-32,$(ARCH)),x86-32)
	arch = i386
	bits = 32
	sse = yes
	mmx = yes
else
	arch = x86_64
	sse = yes
	sse2 = yes
endif

ifeq ($(findstring -sse,$(ARCH)),-sse)
	sse = yes
endif

ifeq ($(findstring -popcnt,$(ARCH)),-popcnt)
	popcnt = yes
endif

ifeq ($(findstring -mmx,$(ARCH)),-mmx)
	mmx = yes
endif

ifeq ($(findstring -sse2,$(ARCH)),-sse2)
	sse = yes
	sse2 = yes
endif

ifeq ($(findstring -ssse3,$(ARCH)),-ssse3)
	sse = yes
	sse2 = yes
	ssse3 = yes
endif

ifeq ($(findstring -sse41,$(ARCH)),-sse41)
	sse = yes
	sse2 = yes
	ssse3 = yes
	sse41 = yes
endif

ifeq ($(findstring -modern,$(ARCH)),-modern)
	popcnt = yes
	sse = yes
	sse2 = yes
	ssse3 = yes
	sse41 = yes
endif

ifeq ($(findstring -avx2,$(ARCH)),-avx2)
	popcnt = yes
	sse = yes
	sse2 = yes
	ssse3 = yes
	sse41 = yes
	avx2 = yes
endif

ifeq ($(findstring -bmi2,$(ARCH)),-bmi2)
	popcnt = yes
	sse = yes
	sse2 = yes
	ssse3 = yes
	sse41 = yes
	avx2 = yes
	pext = yes
endif

ifeq ($(findstring -avx512,$(ARCH)),-avx512)
	popcnt = yes
	sse = yes
	sse2 = yes
	ssse3 = yes
	sse41 = yes
	avx2 = yes
	pext = yes
	avx512 = yes
endif

ifeq ($(findstring -vnni256,$(ARCH)),-vnni256)
	popcnt = yes
	sse = yes
	sse2 = yes
	ssse3 = yes
	sse41 = yes
	avx2 = yes
	pext = yes
	vnni256 = yes
endif

ifeq ($(findstring -vnni512,$(ARCH)),-vnni512)
	popcnt = yes
	sse = yes
	sse2 = yes
	ssse3 = yes
	sse41 = yes
	avx2 = yes
	pext = yes
	avx512 = yes
	vnni512 = yes
endif

ifeq ($(sse),yes)
	prefetch = yes
endif

# 64-bit pext is not available on x86-32
ifeq ($(bits),32)
	pext = no
endif

else

# all other architectures

ifeq ($(ARCH),general-32)
	arch = any
	bits = 32
endif

ifeq ($(ARCH),general-64)
	arch = any
endif

ifeq ($(ARCH),armv7)
	arch = armv7
	prefetch = yes
	bits = 32
endif

ifeq ($(ARCH),armv7-neon)
	arch = armv7
	prefetch = yes
	popcnt = yes
	neon = yes
	bits = 32
endif

ifeq ($(ARCH),armv8)
	arch = armv8
	prefetch = yes
	popcnt = yes
	neon = yes
endif

ifeq ($(ARCH),apple-silicon)
	arch = arm64
	prefetch = yes
	popcnt = yes
	neon = yes
endif

ifeq ($(ARCH),ppc-32)
	arch = ppc
	bits = 32
endif

ifeq ($(ARCH),ppc-64)
	arch = ppc64
	popcnt = yes
	prefetch = yes
endif

<<<<<<< HEAD
=======
ifeq ($(findstring e2k,$(ARCH)),e2k)
	arch = e2k
	mmx = yes
	bits = 64
	sse = yes
	sse2 = yes
	ssse3 = yes
	sse41 = yes
	popcnt = yes
endif

>>>>>>> ce288938
ifeq ($(ARCH),wasm)
include emscripten/Makefile
endif

endif

### ==========================================================================
### Section 3. Low-level Configuration
### ==========================================================================

### 3.1 Selecting compiler (default = gcc)
CXXFLAGS += -Wall -Wcast-qual -fno-exceptions -std=c++17 $(EXTRACXXFLAGS)
DEPENDFLAGS += -std=c++17
LDFLAGS += $(EXTRALDFLAGS)

ifeq ($(COMP),)
	COMP=gcc
endif

ifeq ($(COMP),gcc)
	comp=gcc
	CXX=g++
	CXXFLAGS += -pedantic -Wextra -Wshadow

	ifeq ($(arch),$(filter $(arch),armv7 armv8))
		ifeq ($(OS),Android)
			CXXFLAGS += -m$(bits)
			LDFLAGS += -m$(bits)
		endif
	else
		CXXFLAGS += -m$(bits)
		LDFLAGS += -m$(bits)
	endif

	ifeq ($(arch),$(filter $(arch),armv7))
		LDFLAGS += -latomic
	endif

	ifneq ($(KERNEL),Darwin)
	   LDFLAGS += -Wl,--no-as-needed
	endif
endif

ifeq ($(COMP),mingw)
	comp=mingw

	ifeq ($(KERNEL),Linux)
		ifeq ($(bits),64)
			ifeq ($(shell which x86_64-w64-mingw32-c++-posix),)
				CXX=x86_64-w64-mingw32-c++
			else
				CXX=x86_64-w64-mingw32-c++-posix
			endif
		else
			ifeq ($(shell which i686-w64-mingw32-c++-posix),)
				CXX=i686-w64-mingw32-c++
			else
				CXX=i686-w64-mingw32-c++-posix
			endif
		endif
	else
		CXX=g++
	endif

	CXXFLAGS += -Wextra -Wshadow
	LDFLAGS += -static
endif

ifeq ($(COMP),icc)
	comp=icc
	CXX=icpc
	CXXFLAGS += -diag-disable 1476,10120 -Wcheck -Wabi -Wdeprecated -strict-ansi
endif

ifeq ($(COMP),clang)
	comp=clang
	CXX=clang++
	CXXFLAGS += -pedantic -Wextra -Wshadow

	ifneq ($(KERNEL),Darwin)
	ifneq ($(KERNEL),OpenBSD)
	ifneq ($(KERNEL),FreeBSD)
	ifneq ($(RTLIB),compiler-rt)
		LDFLAGS += -latomic
	endif
	endif
	endif
	endif

	ifeq ($(arch),$(filter $(arch),armv7 armv8))
		ifeq ($(OS),Android)
			CXXFLAGS += -m$(bits)
			LDFLAGS += -m$(bits)
		endif
	else
		CXXFLAGS += -m$(bits)
		LDFLAGS += -m$(bits)
	endif
endif

ifeq ($(KERNEL),Darwin)
	CXXFLAGS += -arch $(arch) -mmacosx-version-min=10.14
	LDFLAGS += -arch $(arch) -mmacosx-version-min=10.14
	XCRUN = xcrun
endif

# To cross-compile for Android, NDK version r21 or later is recommended.
# In earlier NDK versions, you'll need to pass -fno-addrsig if using GNU binutils.
# Currently we don't know how to make PGO builds with the NDK yet.
ifeq ($(COMP),ndk)
	CXXFLAGS += -stdlib=libc++ -fPIE
	comp=clang
	ifeq ($(arch),armv7)
		CXX=armv7a-linux-androideabi16-clang++
		CXXFLAGS += -mthumb -march=armv7-a -mfloat-abi=softfp -mfpu=neon
		STRIP=arm-linux-androideabi-strip
	endif
	ifeq ($(arch),armv8)
		CXX=aarch64-linux-android21-clang++
		STRIP=aarch64-linux-android-strip
	endif
	LDFLAGS += -static-libstdc++ -pie -lm -latomic
endif

ifeq ($(comp),icc)
	profile_make = icc-profile-make
	profile_use = icc-profile-use
else ifeq ($(comp),clang)
	profile_make = clang-profile-make
	profile_use = clang-profile-use
else
	profile_make = gcc-profile-make
	profile_use = gcc-profile-use
endif

### Travis CI script uses COMPILER to overwrite CXX
ifdef COMPILER
	COMPCXX=$(COMPILER)
endif

### Allow overwriting CXX from command line
ifdef COMPCXX
	CXX=$(COMPCXX)
endif

### Sometimes gcc is really clang
ifeq ($(COMP),gcc)
	gccversion = $(shell $(CXX) --version)
	gccisclang = $(findstring clang,$(gccversion))
	ifneq ($(gccisclang),)
		profile_make = clang-profile-make
		profile_use = clang-profile-use
	endif
endif

### On mingw use Windows threads, otherwise POSIX
ifneq ($(comp),mingw)
	CXXFLAGS += -DUSE_PTHREADS
	# On Android Bionic's C library comes with its own pthread implementation bundled in
	ifneq ($(OS),Android)
		# Haiku has pthreads in its libroot, so only link it in on other platforms
		ifneq ($(KERNEL),Haiku)
			ifneq ($(COMP),ndk)
				LDFLAGS += -lpthread
			endif
		endif
	endif
endif

### 3.2.1 Debugging
ifeq ($(debug),no)
	CXXFLAGS += -DNDEBUG
else
	CXXFLAGS += -g
endif

### 3.2.2 Debugging with undefined behavior sanitizers
ifneq ($(sanitize),none)
        CXXFLAGS += -g3 $(addprefix -fsanitize=,$(sanitize))
        LDFLAGS += $(addprefix -fsanitize=,$(sanitize))
endif

### 3.3 Optimization
ifeq ($(optimize),yes)

	CXXFLAGS += -O3

	ifeq ($(comp),gcc)
		ifeq ($(OS), Android)
			CXXFLAGS += -fno-gcse -mthumb -march=armv7-a -mfloat-abi=softfp
		endif
	endif

	ifeq ($(comp),$(filter $(comp),gcc clang icc))
		ifeq ($(KERNEL),Darwin)
			CXXFLAGS += -mdynamic-no-pic
		endif
	endif

	ifeq ($(comp),clang)
		CXXFLAGS += -fexperimental-new-pass-manager
	endif
endif

### 3.4 Bits
ifeq ($(bits),64)
	CXXFLAGS += -DIS_64BIT
endif

### 3.5 prefetch
ifeq ($(prefetch),yes)
	ifeq ($(sse),yes)
		CXXFLAGS += -msse
	endif
else
	CXXFLAGS += -DNO_PREFETCH
endif

### 3.6 popcnt
ifeq ($(popcnt),yes)
	ifeq ($(arch),$(filter $(arch),ppc64 armv7 armv8 arm64))
		CXXFLAGS += -DUSE_POPCNT
	else ifeq ($(comp),icc)
		CXXFLAGS += -msse3 -DUSE_POPCNT
	else
		CXXFLAGS += -msse3 -mpopcnt -DUSE_POPCNT
	endif
endif

ifeq ($(avx2),yes)
	CXXFLAGS += -DUSE_AVX2
	ifeq ($(comp),$(filter $(comp),gcc clang mingw))
		CXXFLAGS += -mavx2
	endif
endif

ifeq ($(avx512),yes)
	CXXFLAGS += -DUSE_AVX512
	ifeq ($(comp),$(filter $(comp),gcc clang mingw))
		CXXFLAGS += -mavx512f -mavx512bw
	endif
endif

ifeq ($(vnni256),yes)
	CXXFLAGS += -DUSE_VNNI
	ifeq ($(comp),$(filter $(comp),gcc clang mingw))
		CXXFLAGS += -mavx512f -mavx512bw -mavx512vnni -mavx512dq -mavx512vl -mprefer-vector-width=256
	endif
endif

ifeq ($(vnni512),yes)
	CXXFLAGS += -DUSE_VNNI
	ifeq ($(comp),$(filter $(comp),gcc clang mingw))
		CXXFLAGS += -mavx512vnni -mavx512dq -mavx512vl
	endif
endif

ifeq ($(sse41),yes)
	CXXFLAGS += -DUSE_SSE41
	ifeq ($(comp),$(filter $(comp),gcc clang mingw))
		CXXFLAGS += -msse4.1
	endif
endif

ifeq ($(ssse3),yes)
	CXXFLAGS += -DUSE_SSSE3
	ifeq ($(comp),$(filter $(comp),gcc clang mingw))
		CXXFLAGS += -mssse3
	endif
endif

ifeq ($(sse2),yes)
	CXXFLAGS += -DUSE_SSE2
	ifeq ($(comp),$(filter $(comp),gcc clang mingw))
		CXXFLAGS += -msse2
	endif
endif

ifeq ($(mmx),yes)
	CXXFLAGS += -DUSE_MMX
	ifeq ($(comp),$(filter $(comp),gcc clang mingw))
		CXXFLAGS += -mmmx
	endif
endif

ifeq ($(neon),yes)
	CXXFLAGS += -DUSE_NEON
	ifeq ($(KERNEL),Linux)
	ifneq ($(COMP),ndk)
	ifneq ($(arch),armv8)
		CXXFLAGS += -mfpu=neon
	endif
	endif
	endif
endif

### 3.7 pext
ifeq ($(pext),yes)
	CXXFLAGS += -DUSE_PEXT
	ifeq ($(comp),$(filter $(comp),gcc clang mingw))
		CXXFLAGS += -mbmi2
	endif
endif

### 3.8 Link Time Optimization
### This is a mix of compile and link time options because the lto link phase
### needs access to the optimization flags.
ifeq ($(optimize),yes)
ifeq ($(debug), no)
	ifeq ($(comp),clang)
		CXXFLAGS += -flto
		ifneq ($(findstring MINGW,$(KERNEL)),)
			CXXFLAGS += -fuse-ld=lld
		else ifneq ($(findstring MSYS,$(KERNEL)),)
			CXXFLAGS += -fuse-ld=lld
		endif
		LDFLAGS += $(CXXFLAGS)

# GCC and CLANG use different methods for parallelizing LTO and CLANG pretends to be
# GCC on some systems.
	else ifeq ($(comp),gcc)
	ifeq ($(gccisclang),)
		CXXFLAGS += -flto
		LDFLAGS += $(CXXFLAGS) -flto=jobserver
		ifneq ($(findstring MINGW,$(KERNEL)),)
			LDFLAGS += -save-temps
		else ifneq ($(findstring MSYS,$(KERNEL)),)
			LDFLAGS += -save-temps
		endif
	else
		CXXFLAGS += -flto
		LDFLAGS += $(CXXFLAGS)
	endif

# To use LTO and static linking on windows, the tool chain requires a recent gcc:
# gcc version 10.1 in msys2 or TDM-GCC version 9.2 are known to work, older might not.
# So, only enable it for a cross from Linux by default.
	else ifeq ($(comp),mingw)
	ifeq ($(KERNEL),Linux)
	ifneq ($(arch),i386)
		CXXFLAGS += -flto
		LDFLAGS += $(CXXFLAGS) -flto=jobserver
	endif
	endif
	endif
endif
endif

### 3.9 Android 5 can only run position independent executables. Note that this
### breaks Android 4.0 and earlier.
ifeq ($(OS), Android)
	CXXFLAGS += -fPIE
	LDFLAGS += -fPIE -pie
endif

### ==========================================================================
### Section 4. Public Targets
### ==========================================================================


help:
	@echo ""
	@echo "To compile stockfish, type: "
	@echo ""
	@echo "make target ARCH=arch [COMP=compiler] [COMPCXX=cxx]"
	@echo ""
	@echo "Supported targets:"
	@echo ""
	@echo "help                    > Display architecture details"
	@echo "build                   > Standard build"
	@echo "net                     > Download the default nnue net"
	@echo "profile-build           > Faster build (with profile-guided optimization)"
	@echo "strip                   > Strip executable"
	@echo "install                 > Install executable"
	@echo "clean                   > Clean up"
	@echo ""
	@echo "Supported archs:"
	@echo ""
	@echo "x86-64-vnni512          > x86 64-bit with vnni support 512bit wide"
	@echo "x86-64-vnni256          > x86 64-bit with vnni support 256bit wide"
	@echo "x86-64-avx512           > x86 64-bit with avx512 support"
	@echo "x86-64-bmi2             > x86 64-bit with bmi2 support"
	@echo "x86-64-avx2             > x86 64-bit with avx2 support"
	@echo "x86-64-sse41-popcnt     > x86 64-bit with sse41 and popcnt support"
	@echo "x86-64-modern           > common modern CPU, currently x86-64-sse41-popcnt"
	@echo "x86-64-ssse3            > x86 64-bit with ssse3 support"
	@echo "x86-64-sse3-popcnt      > x86 64-bit with sse3 and popcnt support"
	@echo "x86-64                  > x86 64-bit generic (with sse2 support)"
	@echo "x86-32-sse41-popcnt     > x86 32-bit with sse41 and popcnt support"
	@echo "x86-32-sse2             > x86 32-bit with sse2 support"
	@echo "x86-32                  > x86 32-bit generic (with mmx and sse support)"
	@echo "ppc-64                  > PPC 64-bit"
	@echo "ppc-32                  > PPC 32-bit"
	@echo "armv7                   > ARMv7 32-bit"
	@echo "armv7-neon              > ARMv7 32-bit with popcnt and neon"
	@echo "armv8                   > ARMv8 64-bit with popcnt and neon"
	@echo "e2k                     > Elbrus 2000"
	@echo "apple-silicon           > Apple silicon ARM64"
	@echo "general-64              > unspecified 64-bit"
	@echo "general-32              > unspecified 32-bit"
	@echo ""
	@echo "Supported compilers:"
	@echo ""
	@echo "gcc                     > Gnu compiler (default)"
	@echo "mingw                   > Gnu compiler with MinGW under Windows"
	@echo "clang                   > LLVM Clang compiler"
	@echo "icc                     > Intel compiler"
	@echo "ndk                     > Google NDK to cross-compile for Android"
	@echo ""
	@echo "Simple examples. If you don't know what to do, you likely want to run: "
	@echo ""
	@echo "make -j build ARCH=x86-64  (A portable, slow compile for 64-bit systems)"
	@echo "make -j build ARCH=x86-32  (A portable, slow compile for 32-bit systems)"
	@echo ""
	@echo "Advanced examples, for experienced users looking for performance: "
	@echo ""
	@echo "make    help  ARCH=x86-64-bmi2"
	@echo "make -j profile-build ARCH=x86-64-bmi2 COMP=gcc COMPCXX=g++-9.0"
	@echo "make -j build ARCH=x86-64-ssse3 COMP=clang"
	@echo ""
	@echo "-------------------------------"
ifeq ($(SUPPORTED_ARCH)$(help_skip_sanity), true)
	@echo "The selected architecture $(ARCH) will enable the following configuration: "
	@$(MAKE) ARCH=$(ARCH) COMP=$(COMP) config-sanity
else
	@echo "Specify a supported architecture with the ARCH option for more details"
	@echo ""
endif


.PHONY: help build profile-build strip install clean net objclean profileclean \
        config-sanity icc-profile-use icc-profile-make gcc-profile-use gcc-profile-make \
        clang-profile-use clang-profile-make

build: net config-sanity
	$(MAKE) ARCH=$(ARCH) COMP=$(COMP) all

profile-build: net config-sanity objclean profileclean
	@echo ""
	@echo "Step 1/4. Building instrumented executable ..."
	$(MAKE) ARCH=$(ARCH) COMP=$(COMP) $(profile_make)
	@echo ""
	@echo "Step 2/4. Running benchmark for pgo-build ..."
	$(PGOBENCH) > /dev/null
	@echo ""
	@echo "Step 3/4. Building optimized executable ..."
	$(MAKE) ARCH=$(ARCH) COMP=$(COMP) objclean
	$(MAKE) ARCH=$(ARCH) COMP=$(COMP) $(profile_use)
	@echo ""
	@echo "Step 4/4. Deleting profile data ..."
	$(MAKE) ARCH=$(ARCH) COMP=$(COMP) profileclean

strip:
	$(STRIP) $(EXE)

install:
	-mkdir -p -m 755 $(BINDIR)
	-cp $(EXE) $(BINDIR)
	-strip $(BINDIR)/$(EXE)

# clean all
clean: objclean profileclean
	@rm -f .depend *~ core

# evaluation network (nnue)
net:
	$(eval nnuenet := $(shell grep EvalFileDefaultName evaluate.h | grep define | sed 's/.*\(nn-[a-z0-9]\{12\}.nnue\).*/\1/'))
	@echo "Default net: $(nnuenet)"
	$(eval nnuedownloadurl := https://tests.stockfishchess.org/api/nn/$(nnuenet))
	$(eval curl_or_wget := $(shell if hash curl 2>/dev/null; then echo "curl -skL"; elif hash wget 2>/dev/null; then echo "wget -qO-"; fi))
	@if test -f "$(nnuenet)"; then \
            echo "Already available."; \
         else \
            if [ "x$(curl_or_wget)" = "x" ]; then \
               echo "Automatic download failed: neither curl nor wget is installed. Install one of these tools or download the net manually"; exit 1; \
            else \
               echo "Downloading $(nnuedownloadurl)"; $(curl_or_wget) $(nnuedownloadurl) > $(nnuenet);\
            fi; \
        fi;
	$(eval shasum_command := $(shell if hash shasum 2>/dev/null; then echo "shasum -a 256 "; elif hash sha256sum 2>/dev/null; then echo "sha256sum "; fi))
	@if [ "x$(shasum_command)" != "x" ]; then \
	    if [ "$(nnuenet)" != "nn-"`$(shasum_command) $(nnuenet) | cut -c1-12`".nnue" ]; then \
                echo "Failed download or $(nnuenet) corrupted, please delete!"; exit 1; \
            fi \
         else \
            echo "shasum / sha256sum not found, skipping net validation"; \
        fi

# clean binaries and objects
objclean:
	@rm -f $(EXE) *.o ./syzygy/*.o ./nnue/*.o ./nnue/features/*.o

# clean auxiliary profiling files
profileclean:
	@rm -rf profdir
	@rm -f bench.txt *.gcda *.gcno ./syzygy/*.gcda ./nnue/*.gcda ./nnue/features/*.gcda *.s
	@rm -f stockfish.profdata *.profraw
	@rm -f stockfish.exe.lto_wrapper_args
	@rm -f stockfish.exe.ltrans.out
	@rm -f ./-lstdc++.res

default:
	help

### ==========================================================================
### Section 5. Private Targets
### ==========================================================================

all: $(EXE) .depend

config-sanity: net
	@echo ""
	@echo "Config:"
	@echo "debug: '$(debug)'"
	@echo "sanitize: '$(sanitize)'"
	@echo "optimize: '$(optimize)'"
	@echo "arch: '$(arch)'"
	@echo "bits: '$(bits)'"
	@echo "kernel: '$(KERNEL)'"
	@echo "os: '$(OS)'"
	@echo "prefetch: '$(prefetch)'"
	@echo "popcnt: '$(popcnt)'"
	@echo "pext: '$(pext)'"
	@echo "sse: '$(sse)'"
	@echo "mmx: '$(mmx)'"
	@echo "sse2: '$(sse2)'"
	@echo "ssse3: '$(ssse3)'"
	@echo "sse41: '$(sse41)'"
	@echo "avx2: '$(avx2)'"
	@echo "avx512: '$(avx512)'"
	@echo "vnni256: '$(vnni256)'"
	@echo "vnni512: '$(vnni512)'"
	@echo "neon: '$(neon)'"
	@echo ""
	@echo "Flags:"
	@echo "CXX: $(CXX)"
	@echo "CXXFLAGS: $(CXXFLAGS)"
	@echo "LDFLAGS: $(LDFLAGS)"
	@echo ""
	@echo "Testing config sanity. If this fails, try 'make help' ..."
	@echo ""
	@test "$(debug)" = "yes" || test "$(debug)" = "no"
	@test "$(optimize)" = "yes" || test "$(optimize)" = "no"
	@test "$(SUPPORTED_ARCH)" = "true"
	@test "$(arch)" = "any" || test "$(arch)" = "x86_64" || test "$(arch)" = "i386" || \
<<<<<<< HEAD
	 test "$(arch)" = "ppc64" || test "$(arch)" = "ppc" || \
=======
	 test "$(arch)" = "ppc64" || test "$(arch)" = "ppc" || test "$(arch)" = "e2k" || \
>>>>>>> ce288938
	 test "$(arch)" = "armv7" || test "$(arch)" = "armv8" || test "$(arch)" = "arm64" || test "$(arch)" = "wasm"
	@test "$(bits)" = "32" || test "$(bits)" = "64"
	@test "$(prefetch)" = "yes" || test "$(prefetch)" = "no"
	@test "$(popcnt)" = "yes" || test "$(popcnt)" = "no"
	@test "$(pext)" = "yes" || test "$(pext)" = "no"
	@test "$(sse)" = "yes" || test "$(sse)" = "no"
	@test "$(mmx)" = "yes" || test "$(mmx)" = "no"
	@test "$(sse2)" = "yes" || test "$(sse2)" = "no"
	@test "$(ssse3)" = "yes" || test "$(ssse3)" = "no"
	@test "$(sse41)" = "yes" || test "$(sse41)" = "no"
	@test "$(avx2)" = "yes" || test "$(avx2)" = "no"
	@test "$(avx512)" = "yes" || test "$(avx512)" = "no"
	@test "$(vnni256)" = "yes" || test "$(vnni256)" = "no"
	@test "$(vnni512)" = "yes" || test "$(vnni512)" = "no"
	@test "$(neon)" = "yes" || test "$(neon)" = "no"
	@test "$(comp)" = "gcc" || test "$(comp)" = "icc" || test "$(comp)" = "mingw" || test "$(comp)" = "clang" \
	|| test "$(comp)" = "armv7a-linux-androideabi16-clang"  || test "$(comp)" = "aarch64-linux-android21-clang"

$(EXE): $(OBJS)
	+$(CXX) -o $@ $(OBJS) $(LDFLAGS)

clang-profile-make:
	$(MAKE) ARCH=$(ARCH) COMP=$(COMP) \
	EXTRACXXFLAGS='-fprofile-instr-generate ' \
	EXTRALDFLAGS=' -fprofile-instr-generate' \
	all

clang-profile-use:
	$(XCRUN) llvm-profdata merge -output=stockfish.profdata *.profraw
	$(MAKE) ARCH=$(ARCH) COMP=$(COMP) \
	EXTRACXXFLAGS='-fprofile-instr-use=stockfish.profdata' \
	EXTRALDFLAGS='-fprofile-use ' \
	all

gcc-profile-make:
	@mkdir -p profdir
	$(MAKE) ARCH=$(ARCH) COMP=$(COMP) \
	EXTRACXXFLAGS='-fprofile-generate=profdir' \
	EXTRALDFLAGS='-lgcov' \
	all

gcc-profile-use:
	$(MAKE) ARCH=$(ARCH) COMP=$(COMP) \
	EXTRACXXFLAGS='-fprofile-use=profdir -fno-peel-loops -fno-tracer' \
	EXTRALDFLAGS='-lgcov' \
	all

icc-profile-make:
	@mkdir -p profdir
	$(MAKE) ARCH=$(ARCH) COMP=$(COMP) \
	EXTRACXXFLAGS='-prof-gen=srcpos -prof_dir ./profdir' \
	all

icc-profile-use:
	$(MAKE) ARCH=$(ARCH) COMP=$(COMP) \
	EXTRACXXFLAGS='-prof_use -prof_dir ./profdir' \
	all

.depend:
	-@$(CXX) $(DEPENDFLAGS) -MM $(SRCS) > $@ 2> /dev/null

-include .depend<|MERGE_RESOLUTION|>--- conflicted
+++ resolved
@@ -102,11 +102,7 @@
 ifeq ($(ARCH), $(filter $(ARCH), \
                  x86-64-vnni512 x86-64-vnni256 x86-64-avx512 x86-64-bmi2 x86-64-avx2 \
                  x86-64-sse41-popcnt x86-64-modern x86-64-ssse3 x86-64-sse3-popcnt \
-<<<<<<< HEAD
-                 x86-64 x86-32-sse41-popcnt x86-32-sse2 x86-32 ppc-64 ppc-32 \
-=======
                  x86-64 x86-32-sse41-popcnt x86-32-sse2 x86-32 ppc-64 ppc-32 e2k \
->>>>>>> ce288938
                  armv7 armv7-neon armv8 apple-silicon general-64 general-32 wasm))
    SUPPORTED_ARCH=true
 else
@@ -301,8 +297,6 @@
 	prefetch = yes
 endif
 
-<<<<<<< HEAD
-=======
 ifeq ($(findstring e2k,$(ARCH)),e2k)
 	arch = e2k
 	mmx = yes
@@ -314,7 +308,6 @@
 	popcnt = yes
 endif
 
->>>>>>> ce288938
 ifeq ($(ARCH),wasm)
 include emscripten/Makefile
 endif
@@ -860,11 +853,7 @@
 	@test "$(optimize)" = "yes" || test "$(optimize)" = "no"
 	@test "$(SUPPORTED_ARCH)" = "true"
 	@test "$(arch)" = "any" || test "$(arch)" = "x86_64" || test "$(arch)" = "i386" || \
-<<<<<<< HEAD
-	 test "$(arch)" = "ppc64" || test "$(arch)" = "ppc" || \
-=======
 	 test "$(arch)" = "ppc64" || test "$(arch)" = "ppc" || test "$(arch)" = "e2k" || \
->>>>>>> ce288938
 	 test "$(arch)" = "armv7" || test "$(arch)" = "armv8" || test "$(arch)" = "arm64" || test "$(arch)" = "wasm"
 	@test "$(bits)" = "32" || test "$(bits)" = "64"
 	@test "$(prefetch)" = "yes" || test "$(prefetch)" = "no"
