/*
  Stockfish, a UCI chess playing engine derived from Glaurung 2.1
  Copyright (C) 2004-2021 The Stockfish developers (see AUTHORS file)

  Stockfish is free software: you can redistribute it and/or modify
  it under the terms of the GNU General Public License as published by
  the Free Software Foundation, either version 3 of the License, or
  (at your option) any later version.

  Stockfish is distributed in the hope that it will be useful,
  but WITHOUT ANY WARRANTY; without even the implied warranty of
  MERCHANTABILITY or FITNESS FOR A PARTICULAR PURPOSE.  See the
  GNU General Public License for more details.

  You should have received a copy of the GNU General Public License
  along with this program.  If not, see <http://www.gnu.org/licenses/>.
*/

#include <algorithm>
#include <cassert>
#include <cmath>
#include <cstring>   // For std::memset
#include <iostream>
#include <sstream>

#include "evaluate.h"
#include "misc.h"
#include "movegen.h"
#include "movepick.h"
#include "position.h"
#include "search.h"
#include "thread.h"
#include "timeman.h"
#include "tt.h"
#include "uci.h"
#include "syzygy/tbprobe.h"
#include "dump.h"

extern Dump::Dumper dumper;

namespace Search {

  LimitsType Limits;
}

namespace Tablebases {

  int Cardinality;
  bool RootInTB;
  bool UseRule50;
  Depth ProbeDepth;
}

namespace TB = Tablebases;

using std::string;
using Eval::evaluate;
using namespace Search;

namespace {

  // Different node types, used as a template parameter
  enum NodeType { NonPV, PV };

  constexpr uint64_t TtHitAverageWindow     = 4096;
  constexpr uint64_t TtHitAverageResolution = 1024;

  // Futility margin
  Value futility_margin(Depth d, bool improving) {
    return Value(234 * (d - improving));
  }

  // Reductions lookup table, initialized at startup
  int Reductions[MAX_MOVES]; // [depth or moveNumber]

  Depth reduction(bool i, Depth d, int mn) {
    int r = Reductions[d] * Reductions[mn];
    return (r + 503) / 1024 + (!i && r > 915);
  }

  constexpr int futility_move_count(bool improving, Depth depth) {
    return (3 + depth * depth) / (2 - improving);
  }

  // History and stats update bonus, based on depth
  int stat_bonus(Depth d) {
    return d > 14 ? 66 : 6 * d * d + 231 * d - 206;
  }

  // Add a small random component to draw evaluations to avoid 3-fold blindness
  Value value_draw(Thread* thisThread) {
    return VALUE_DRAW + Value(2 * (thisThread->nodes & 1) - 1);
  }

  // Skill structure is used to implement strength limit
  struct Skill {
    explicit Skill(int l) : level(l) {}
    bool enabled() const { return level < 20; }
    bool time_to_pick(Depth depth) const { return depth == 1 + level; }
    Move pick_best(size_t multiPV);

    int level;
    Move best = MOVE_NONE;
  };

  // Breadcrumbs are used to mark nodes as being searched by a given thread
  struct Breadcrumb {
    std::atomic<Thread*> thread;
    std::atomic<Key> key;
  };
  std::array<Breadcrumb, 1024> breadcrumbs;

  // ThreadHolding structure keeps track of which thread left breadcrumbs at the given
  // node for potential reductions. A free node will be marked upon entering the moves
  // loop by the constructor, and unmarked upon leaving that loop by the destructor.
  struct ThreadHolding {
    explicit ThreadHolding(Thread* thisThread, Key posKey, int ply) {
       location = ply < 8 ? &breadcrumbs[posKey & (breadcrumbs.size() - 1)] : nullptr;
       otherThread = false;
       owning = false;
       if (location)
       {
          // See if another already marked this location, if not, mark it ourselves
          Thread* tmp = (*location).thread.load(std::memory_order_relaxed);
          if (tmp == nullptr)
          {
              (*location).thread.store(thisThread, std::memory_order_relaxed);
              (*location).key.store(posKey, std::memory_order_relaxed);
              owning = true;
          }
          else if (   tmp != thisThread
                   && (*location).key.load(std::memory_order_relaxed) == posKey)
              otherThread = true;
       }
    }

    ~ThreadHolding() {
       if (owning) // Free the marked location
           (*location).thread.store(nullptr, std::memory_order_relaxed);
    }

    bool marked() { return otherThread; }

    private:
    Breadcrumb* location;
    bool otherThread, owning;
  };

  template <NodeType NT>
  Value search(Position& pos, Stack* ss, Value alpha, Value beta, Depth depth, bool cutNode);

  template <NodeType NT>
  Value qsearch(Position& pos, Stack* ss, Value alpha, Value beta, Depth depth = 0);

  Value value_to_tt(Value v, int ply);
  Value value_from_tt(Value v, int ply, int r50c);
  void update_pv(Move* pv, Move move, Move* childPv);
  void update_continuation_histories(Stack* ss, Piece pc, Square to, int bonus);
  void update_quiet_stats(const Position& pos, Stack* ss, Move move, int bonus, int depth);
  void update_all_stats(const Position& pos, Stack* ss, Move bestMove, Value bestValue, Value beta, Square prevSq,
                        Move* quietsSearched, int quietCount, Move* capturesSearched, int captureCount, Depth depth);

  // perft() is our utility to verify move generation. All the leaf nodes up
  // to the given depth are generated and counted, and the sum is returned.
  template<bool Root>
  uint64_t perft(Position& pos, Depth depth) {

    StateInfo st;
    ASSERT_ALIGNED(&st, Eval::NNUE::kCacheLineSize);

    uint64_t cnt, nodes = 0;
    const bool leaf = (depth == 2);

    for (const auto& m : MoveList<LEGAL>(pos))
    {
        if (Root && depth <= 1)
            cnt = 1, nodes++;
        else
        {
            pos.do_move(m, st);
            cnt = leaf ? MoveList<LEGAL>(pos).size() : perft<false>(pos, depth - 1);
            nodes += cnt;
            pos.undo_move(m);
        }
        if (Root)
            sync_cout << UCI::move(m, pos.is_chess960()) << ": " << cnt << sync_endl;
    }
    return nodes;
  }

} // namespace


/// Search::init() is called at startup to initialize various lookup tables

void Search::init() {

  for (int i = 1; i < MAX_MOVES; ++i)
      Reductions[i] = int((21.3 + 2 * std::log(Threads.size())) * std::log(i + 0.25 * std::log(i)));
}


/// Search::clear() resets search state to its initial value

void Search::clear() {

  Threads.main()->wait_for_search_finished();

  Time.availableNodes = 0;
  TT.clear();
  Threads.clear();
  Tablebases::init(Options["SyzygyPath"]); // Free mapped files
}


/// MainThread::search() is started when the program receives the UCI 'go'
/// command. It searches from the root position and outputs the "bestmove".

/// Returns true if the search was aborted by the dumping mechanism

bool MainThread::search() {

  if (Limits.perft)
  {
      nodes = perft<true>(rootPos, Limits.perft);
      sync_cout << "\nNodes searched: " << nodes << "\n" << sync_endl;
      return false;
  }

  Color us = rootPos.side_to_move();
  Time.init(Limits, us, rootPos.game_ply());
  TT.new_search();

  Eval::NNUE::verify();

  if (rootMoves.empty())
  {
      rootMoves.emplace_back(MOVE_NONE);
      sync_cout << "info depth 0 score "
                << UCI::value(rootPos.checkers() ? -VALUE_MATE : VALUE_DRAW)
                << sync_endl;
  }
  else
  {
      Threads.start_searching();    // start non-main threads
      if (Thread::search()) return true; // main thread start searching
  }

  // When we reach the maximum depth, we can arrive here without a raise of
  // Threads.stop. However, if we are pondering or in an infinite search,
  // the UCI protocol states that we shouldn't print the best move before the
  // GUI sends a "stop" or "ponderhit" command. We therefore simply wait here
  // until the GUI sends one of those commands.

  while (!Threads.stop && (ponder || Limits.infinite))
  {} // Busy wait for a stop or a ponder reset

  // Stop the threads if not already stopped (also raise the stop if
  // "ponderhit" just reset Threads.ponder).
  Threads.stop = true;

  // Wait until all threads have finished
  Threads.wait_for_search_finished();

  // When playing in 'nodes as time' mode, subtract the searched nodes from
  // the available ones before exiting.
  if (Limits.npmsec)
      Time.availableNodes += Limits.inc[us] - Threads.nodes_searched();

  Thread* bestThread = this;

  if (   int(Options["MultiPV"]) == 1
      && !Limits.depth
      && !(Skill(Options["Skill Level"]).enabled() || int(Options["UCI_LimitStrength"]))
      && rootMoves[0].pv[0] != MOVE_NONE)
      bestThread = Threads.get_best_thread();

  bestPreviousScore = bestThread->rootMoves[0].score;

  // Send again PV info if we have a new best thread
  if (bestThread != this)
      sync_cout << UCI::pv(bestThread->rootPos, bestThread->completedDepth, -VALUE_INFINITE, VALUE_INFINITE) << sync_endl;

  sync_cout << "bestmove " << UCI::move(bestThread->rootMoves[0].pv[0], rootPos.is_chess960());

  if (bestThread->rootMoves[0].pv.size() > 1 || bestThread->rootMoves[0].extract_ponder_from_tt(rootPos))
      std::cout << " ponder " << UCI::move(bestThread->rootMoves[0].pv[1], rootPos.is_chess960());

  std::cout << sync_endl;
  return false;
}

/// Thread::search() is the main iterative deepening loop. It calls search()
/// repeatedly with increasing depth until the allocated thinking time has been
/// consumed, the user stops the search, or the maximum search depth is reached.

/// Return true if search was aborted by the dumping mechanism.

bool Thread::search() {

  // To allow access to (ss-7) up to (ss+2), the stack must be oversized.
  // The former is needed to allow update_continuation_histories(ss-1, ...),
  // which accesses its argument at ss-6, also near the root.
  // The latter is needed for statScores and killer initialization.
  Stack stack[MAX_PLY+10], *ss = stack+7;
  Move  pv[MAX_PLY+1];
  Value bestValue, alpha, beta, delta;
  Move  lastBestMove = MOVE_NONE;
  Depth lastBestMoveDepth = 0;
  MainThread* mainThread = (this == Threads.main() ? Threads.main() : nullptr);
  double timeReduction = 1, totBestMoveChanges = 0;
  Color us = rootPos.side_to_move();
  int iterIdx = 0;

  std::memset(ss-7, 0, 10 * sizeof(Stack));
  for (int i = 7; i > 0; i--)
      (ss-i)->continuationHistory = &this->continuationHistory[0][0][NO_PIECE][0]; // Use as a sentinel

  ss->pv = pv;

  bestValue = delta = alpha = -VALUE_INFINITE;
  beta = VALUE_INFINITE;

  if (mainThread)
  {
      if (mainThread->bestPreviousScore == VALUE_INFINITE)
          for (int i = 0; i < 4; ++i)
              mainThread->iterValue[i] = VALUE_ZERO;
      else
          for (int i = 0; i < 4; ++i)
              mainThread->iterValue[i] = mainThread->bestPreviousScore;
  }

  std::copy(&lowPlyHistory[2][0], &lowPlyHistory.back().back() + 1, &lowPlyHistory[0][0]);
  std::fill(&lowPlyHistory[MAX_LPH - 2][0], &lowPlyHistory.back().back() + 1, 0);

  size_t multiPV = size_t(Options["MultiPV"]);

  // Pick integer skill levels, but non-deterministically round up or down
  // such that the average integer skill corresponds to the input floating point one.
  // UCI_Elo is converted to a suitable fractional skill level, using anchoring
  // to CCRL Elo (goldfish 1.13 = 2000) and a fit through Ordo derived Elo
  // for match (TC 60+0.6) results spanning a wide range of k values.
  PRNG rng(now());
  double floatLevel = Options["UCI_LimitStrength"] ?
                      std::clamp(std::pow((Options["UCI_Elo"] - 1346.6) / 143.4, 1 / 0.806), 0.0, 20.0) :
                        double(Options["Skill Level"]);
  int intLevel = int(floatLevel) +
                 ((floatLevel - int(floatLevel)) * 1024 > rng.rand<unsigned>() % 1024  ? 1 : 0);
  Skill skill(intLevel);

  // When playing with strength handicap enable MultiPV search that we will
  // use behind the scenes to retrieve a set of possible moves.
  if (skill.enabled())
      multiPV = std::max(multiPV, (size_t)4);

  multiPV = std::min(multiPV, rootMoves.size());
  ttHitAverage = TtHitAverageWindow * TtHitAverageResolution / 2;

  int ct = int(Options["Contempt"]) * PawnValueEg / 100; // From centipawns

  // In analysis mode, adjust contempt in accordance with user preference
  if (Limits.infinite || Options["UCI_AnalyseMode"])
      ct =  Options["Analysis Contempt"] == "Off"  ? 0
          : Options["Analysis Contempt"] == "Both" ? ct
          : Options["Analysis Contempt"] == "White" && us == BLACK ? -ct
          : Options["Analysis Contempt"] == "Black" && us == WHITE ? -ct
          : ct;

  // Evaluation score is from the white point of view
  contempt = (us == WHITE ?  make_score(ct, ct / 2)
                          : -make_score(ct, ct / 2));

  int searchAgainCounter = 0;

  // Iterative deepening loop until requested to stop or the target depth is reached
  while (   ++rootDepth < MAX_PLY
         && !Threads.stop
         && !(Limits.depth && mainThread && rootDepth > Limits.depth))
  {
      // Age out PV variability metric
      if (mainThread)
          totBestMoveChanges /= 2;

      // Save the last iteration's scores before first PV line is searched and
      // all the move scores except the (new) PV are set to -VALUE_INFINITE.
      for (RootMove& rm : rootMoves)
          rm.previousScore = rm.score;

      size_t pvFirst = 0;
      pvLast = 0;

      if (!Threads.increaseDepth)
         searchAgainCounter++;

      // MultiPV loop. We perform a full root search for each PV line
      for (pvIdx = 0; pvIdx < multiPV && !Threads.stop; ++pvIdx)
      {
          if (pvIdx == pvLast)
          {
              pvFirst = pvLast;
              for (pvLast++; pvLast < rootMoves.size(); pvLast++)
                  if (rootMoves[pvLast].tbRank != rootMoves[pvFirst].tbRank)
                      break;
          }

          // Reset UCI info selDepth for each depth and each PV line
          selDepth = 0;

          // Reset aspiration window starting size
          if (rootDepth >= 4)
          {
              Value prev = rootMoves[pvIdx].previousScore;
              delta = Value(17);
              alpha = std::max(prev - delta,-VALUE_INFINITE);
              beta  = std::min(prev + delta, VALUE_INFINITE);

              // Adjust contempt based on root move's previousScore (dynamic contempt)
              int dct = ct + (113 - ct / 2) * prev / (abs(prev) + 147);

              contempt = (us == WHITE ?  make_score(dct, dct / 2)
                                      : -make_score(dct, dct / 2));
          }

          // abortive dumps: P just splats out the position, E dumps
          // the value. R includes all sorts of evaluations
          switch (dumper.dtype) {
          case 'P': {
            qsearch<PV>(rootPos,ss,alpha,beta,0);
            StateInfo si;
            for (Move *x = ss->pv ; is_ok(*x) ; ++x) rootPos.do_move(*x,si);
            dumper << rootPos.fen() << Eval::evaluate(rootPos) << std::endl;
            return true;
          }
          case 'R': {
            bool tmp = Eval::useNNUE;
            Value evals[2];
            for (unsigned i = 0 ; i < 2 ; ++i) {
              Eval::useNNUE = i;
              evals[i] = Eval::evaluate(rootPos);
            }
            Eval::useNNUE = tmp;
            Value q = qsearch<PV>(rootPos,ss,alpha,beta,0);
            std::vector<Value> by_depth;
            for (int i = 1 ; i <= Limits.depth ; ++i)
              by_depth.push_back(::search<PV>(rootPos,ss,alpha,beta,i,false));
            dumper << rootPos.fen() << ' '
                   << UCI::move(rootMoves[0].pv[0],rootPos.is_chess960());
            for (unsigned i = 0 ; i < 2 ; ++i) dumper << ' ' << evals[i];
            dumper << ' ' << q;
            for (unsigned i = 0 ; i < by_depth.size() ; ++i)
              dumper << ' ' << by_depth[i];
            dumper << std::endl;
            return true;
          }
          default: ;            // compiler warning
          }

          // Start with a small aspiration window and, in the case of a fail
          // high/low, re-search with a bigger window until we don't fail
          // high/low anymore.
          failedHighCnt = 0;
          while (true)
          {
              Depth adjustedDepth = std::max(1, rootDepth - failedHighCnt - searchAgainCounter);
              bestValue = ::search<PV>(rootPos, ss, alpha, beta, adjustedDepth, false);

              // Bring the best move to the front. It is critical that sorting
              // is done with a stable algorithm because all the values but the
              // first and eventually the new best one are set to -VALUE_INFINITE
              // and we want to keep the same order for all the moves except the
              // new PV that goes to the front. Note that in case of MultiPV
              // search the already searched PV lines are preserved.
              std::stable_sort(rootMoves.begin() + pvIdx, rootMoves.begin() + pvLast);

              // If search has been stopped, we break immediately. Sorting is
              // safe because RootMoves is still valid, although it refers to
              // the previous iteration.
              if (Threads.stop)
                  break;

              // When failing high/low give some update (without cluttering
              // the UI) before a re-search.
              if (   mainThread
                  && multiPV == 1
                  && (bestValue <= alpha || bestValue >= beta)
                  && Time.elapsed() > 3000)
                  sync_cout << UCI::pv(rootPos, rootDepth, alpha, beta) << sync_endl;

              // In case of failing low/high increase aspiration window and
              // re-search, otherwise exit the loop.
              if (bestValue <= alpha)
              {
                  beta = (alpha + beta) / 2;
                  alpha = std::max(bestValue - delta, -VALUE_INFINITE);

                  failedHighCnt = 0;
                  if (mainThread)
                      mainThread->stopOnPonderhit = false;
              }
              else if (bestValue >= beta)
              {
                  beta = std::min(bestValue + delta, VALUE_INFINITE);
                  ++failedHighCnt;
              }
              else
                  break;

              delta += delta / 4 + 5;

              assert(alpha >= -VALUE_INFINITE && beta <= VALUE_INFINITE);
          }

          // Sort the PV lines searched so far and update the GUI
          std::stable_sort(rootMoves.begin() + pvFirst, rootMoves.begin() + pvIdx + 1);

          if (    mainThread
              && (Threads.stop || pvIdx + 1 == multiPV || Time.elapsed() > 3000))
              sync_cout << UCI::pv(rootPos, rootDepth, alpha, beta) << sync_endl;
      }

      if (!Threads.stop)
          completedDepth = rootDepth;

      if (rootMoves[0].pv[0] != lastBestMove) {
         lastBestMove = rootMoves[0].pv[0];
         lastBestMoveDepth = rootDepth;
      }

      // Have we found a "mate in x"?
      if (   Limits.mate
          && bestValue >= VALUE_MATE_IN_MAX_PLY
          && VALUE_MATE - bestValue <= 2 * Limits.mate)
          Threads.stop = true;

      if (!mainThread)
          continue;

      // If skill level is enabled and time is up, pick a sub-optimal best move
      if (skill.enabled() && skill.time_to_pick(rootDepth))
          skill.pick_best(multiPV);

      // Do we have time for the next iteration? Can we stop searching now?
      if (    Limits.use_time_management()
          && !Threads.stop
          && !mainThread->stopOnPonderhit)
      {
          double fallingEval = (318 + 6 * (mainThread->bestPreviousScore - bestValue)
                                    + 6 * (mainThread->iterValue[iterIdx] - bestValue)) / 825.0;
          fallingEval = std::clamp(fallingEval, 0.5, 1.5);

          // If the bestMove is stable over several iterations, reduce time accordingly
          timeReduction = lastBestMoveDepth + 9 < completedDepth ? 1.92 : 0.95;
          double reduction = (1.47 + mainThread->previousTimeReduction) / (2.32 * timeReduction);

          // Use part of the gained time from a previous stable move for the current move
          for (Thread* th : Threads)
          {
              totBestMoveChanges += th->bestMoveChanges;
              th->bestMoveChanges = 0;
          }
          double bestMoveInstability = 1 + 2 * totBestMoveChanges / Threads.size();

          double totalTime = Time.optimum() * fallingEval * reduction * bestMoveInstability;

          // Cap used time in case of a single legal move for a better viewer experience in tournaments
          // yielding correct scores and sufficiently fast moves.
          if (rootMoves.size() == 1)
              totalTime = std::min(500.0, totalTime);

          // Stop the search if we have exceeded the totalTime
          if (Time.elapsed() > totalTime)
          {
              // If we are allowed to ponder do not stop the search now but
              // keep pondering until the GUI sends "ponderhit" or "stop".
              if (mainThread->ponder)
                  mainThread->stopOnPonderhit = true;
              else
                  Threads.stop = true;
          }
          else if (   Threads.increaseDepth
                   && !mainThread->ponder
                   && Time.elapsed() > totalTime * 0.58)
                   Threads.increaseDepth = false;
          else
                   Threads.increaseDepth = true;
      }

      mainThread->iterValue[iterIdx] = bestValue;
      iterIdx = (iterIdx + 1) & 3;
  }

  if (!mainThread)
      return false;

  mainThread->previousTimeReduction = timeReduction;

  // If skill level is enabled, swap best PV line with the sub-optimal one
  if (skill.enabled())
      std::swap(rootMoves[0], *std::find(rootMoves.begin(), rootMoves.end(),
                skill.best ? skill.best : skill.pick_best(multiPV)));
  return false;
}


namespace {

    bool check_tt(Position &pos, Key posKey, Stack *ss, Value &val, TTEntry *tte,
                  Value ttValue, Value beta, Thread *thisThread) {
        if (ss->ttHit)
        {
            // Never assume anything about values stored in TT
            if ((ss->staticEval = val = tte->eval()) == VALUE_NONE)
                ss->staticEval = val = evaluate(pos);

            // Randomize draw evaluation
            if (thisThread && val == VALUE_DRAW) val = value_draw(thisThread);

            // Can ttValue be used as a better position evaluation?
            if (    ttValue != VALUE_NONE
                && (tte->bound() & (ttValue > val ? BOUND_LOWER : BOUND_UPPER)))
                val = ttValue;
        }
        else
        {
            // In case of null move search use previous static eval with a different sign
            // and addition of two tempos
            ss->staticEval = val =
            (ss-1)->currentMove != MOVE_NULL ? evaluate(pos)
                                             : -(ss-1)->staticEval + 2 * Tempo;
            if (thisThread)
              tte->save(posKey, VALUE_NONE, ss->ttPv, BOUND_NONE ,DEPTH_NONE, MOVE_NONE, val);
            else if (val >= beta)
              tte->save(posKey, value_to_tt(val, ss->ply), false, BOUND_LOWER,
                        DEPTH_NONE, MOVE_NONE, ss->staticEval);
        }
        return val >= beta;
    }

  // search<>() is the main search function for both PV and non-PV nodes

  template <NodeType NT>
  Value search(Position& pos, Stack* ss, Value alpha, Value beta, Depth depth, bool cutNode) {

    constexpr bool PvNode = NT == PV;
    const bool rootNode = PvNode && ss->ply == 0;
    const Depth maxNextDepth = rootNode ? depth : depth + 1;

    // Check if we have an upcoming move which draws by repetition, or
    // if the opponent had an alternative move earlier to this position.
    if (   pos.rule50_count() >= 3
        && alpha < VALUE_DRAW
        && !rootNode
        && pos.has_game_cycle(ss->ply))
    {
        alpha = value_draw(pos.this_thread());
        if (alpha >= beta)
            return alpha;
    }

    // Dive into quiescence search when the depth reaches zero.  Dump
    // out the position if dump type is Q, but only infrequently.
    if (depth <= 0) {
      if (dumper.dtype == 'Q' && (pos.this_thread()->nodes & 0x3FF) == 0)
        dumper << pos.fen() << std::endl;
      return qsearch<NT>(pos, ss, alpha, beta);
    }

    assert(-VALUE_INFINITE <= alpha && alpha < beta && beta <= VALUE_INFINITE);
    assert(PvNode || (alpha == beta - 1));
    assert(0 < depth && depth < MAX_PLY);
    assert(!(PvNode && cutNode));

    Move pv[MAX_PLY+1], capturesSearched[32], quietsSearched[64];
    StateInfo st;
    ASSERT_ALIGNED(&st, Eval::NNUE::kCacheLineSize);

    TTEntry* tte;
    Key posKey;
    Move ttMove, move, excludedMove, bestMove;
    Depth extension, newDepth;
    Value bestValue, value, ttValue, eval, maxValue, probCutBeta;
    bool formerPv, givesCheck, improving, didLMR, priorCapture;
    bool captureOrPromotion, doFullDepthSearch, moveCountPruning,
         ttCapture, singularQuietLMR;
    Piece movedPiece;
    int moveCount, captureCount, quietCount;

    // Step 1. Initialize node
    Thread* thisThread = pos.this_thread();
    ss->inCheck = pos.checkers();
    priorCapture = pos.captured_piece();
    Color us = pos.side_to_move();
    moveCount = captureCount = quietCount = ss->moveCount = 0;
    bestValue = -VALUE_INFINITE;
    maxValue = VALUE_INFINITE;
    ss->distanceFromPv = (PvNode ? 0 : ss->distanceFromPv);

    // Check for the available remaining time
    if (thisThread == Threads.main())
        static_cast<MainThread*>(thisThread)->check_time();

    // Used to send selDepth info to GUI (selDepth counts from 1, ply from 0)
    if (PvNode && thisThread->selDepth < ss->ply + 1)
        thisThread->selDepth = ss->ply + 1;

    if (!rootNode)
    {
        // Step 2. Check for aborted search and immediate draw
        if (   Threads.stop.load(std::memory_order_relaxed)
            || pos.is_draw(ss->ply)
            || ss->ply >= MAX_PLY)
            return (ss->ply >= MAX_PLY && !ss->inCheck) ? evaluate(pos)
                                                        : value_draw(pos.this_thread());

        // Step 3. Mate distance pruning. Even if we mate at the next move our score
        // would be at best mate_in(ss->ply+1), but if alpha is already bigger because
        // a shorter mate was found upward in the tree then there is no need to search
        // because we will never beat the current alpha. Same logic but with reversed
        // signs applies also in the opposite condition of being mated instead of giving
        // mate. In this case return a fail-high score.
        alpha = std::max(mated_in(ss->ply), alpha);
        beta = std::min(mate_in(ss->ply+1), beta);
        if (alpha >= beta)
            return alpha;
    }

    assert(0 <= ss->ply && ss->ply < MAX_PLY);

    (ss+1)->ply = ss->ply + 1;
    (ss+1)->ttPv = false;
    (ss+1)->excludedMove = bestMove = MOVE_NONE;
    (ss+2)->killers[0] = (ss+2)->killers[1] = MOVE_NONE;
    Square prevSq = to_sq((ss-1)->currentMove);

    // Initialize statScore to zero for the grandchildren of the current position.
    // So statScore is shared between all grandchildren and only the first grandchild
    // starts with statScore = 0. Later grandchildren start with the last calculated
    // statScore of the previous grandchild. This influences the reduction rules in
    // LMR which are based on the statScore of parent position.
    if (!rootNode)
        (ss+2)->statScore = 0;

    // Step 4. Transposition table lookup. We don't want the score of a partial
    // search to overwrite a previous full search TT value, so we use a different
    // position key in case of an excluded move.
    excludedMove = ss->excludedMove;
    posKey = excludedMove == MOVE_NONE ? pos.key() : pos.key() ^ make_key(excludedMove);
    tte = TT.probe(posKey, ss->ttHit);
    ttValue = ss->ttHit ? value_from_tt(tte->value(), ss->ply, pos.rule50_count()) : VALUE_NONE;
    ttMove =  rootNode ? thisThread->rootMoves[thisThread->pvIdx].pv[0]
            : ss->ttHit    ? tte->move() : MOVE_NONE;
    if (!excludedMove)
        ss->ttPv = PvNode || (ss->ttHit && tte->is_pv());
    formerPv = ss->ttPv && !PvNode;

    // Update low ply history for previous move if we are near root and position is or has been in PV
    if (   ss->ttPv
        && depth > 12
        && ss->ply - 1 < MAX_LPH
        && !priorCapture
        && is_ok((ss-1)->currentMove))
        thisThread->lowPlyHistory[ss->ply - 1][from_to((ss-1)->currentMove)] << stat_bonus(depth - 5);

    // thisThread->ttHitAverage can be used to approximate the running average of ttHit
    thisThread->ttHitAverage =   (TtHitAverageWindow - 1) * thisThread->ttHitAverage / TtHitAverageWindow
                                + TtHitAverageResolution * ss->ttHit;

    // At non-PV nodes we check for an early TT cutoff
    if (  !PvNode
        && ss->ttHit
        && tte->depth() >= depth
        && ttValue != VALUE_NONE // Possible in case of TT access race
        && (ttValue >= beta ? (tte->bound() & BOUND_LOWER)
                            : (tte->bound() & BOUND_UPPER)))
    {
        // If ttMove is quiet, update move sorting heuristics on TT hit
        if (ttMove)
        {
            if (ttValue >= beta)
            {
                // Bonus for a quiet ttMove that fails high
                if (!pos.capture_or_promotion(ttMove))
                    update_quiet_stats(pos, ss, ttMove, stat_bonus(depth), depth);

                // Extra penalty for early quiet moves of the previous ply
                if ((ss-1)->moveCount <= 2 && !priorCapture)
                    update_continuation_histories(ss-1, pos.piece_on(prevSq), prevSq, -stat_bonus(depth + 1));
            }
            // Penalty for a quiet ttMove that fails low
            else if (!pos.capture_or_promotion(ttMove))
            {
                int penalty = -stat_bonus(depth);
                thisThread->mainHistory[us][from_to(ttMove)] << penalty;
                update_continuation_histories(ss, pos.moved_piece(ttMove), to_sq(ttMove), penalty);
            }
        }

        // Partial workaround for the graph history interaction problem
        // For high rule50 counts don't produce transposition table cutoffs.
        if (pos.rule50_count() < 90)
            return ttValue;
    }

    // Step 5. Tablebases probe
    if (!rootNode && TB::Cardinality)
    {
        int piecesCount = pos.count<ALL_PIECES>();

        if (    piecesCount <= TB::Cardinality
            && (piecesCount <  TB::Cardinality || depth >= TB::ProbeDepth)
            &&  pos.rule50_count() == 0
            && !pos.can_castle(ANY_CASTLING))
        {
            TB::ProbeState err;
            TB::WDLScore wdl = Tablebases::probe_wdl(pos, &err);

            // Force check of time on the next occasion
            if (thisThread == Threads.main())
                static_cast<MainThread*>(thisThread)->callsCnt = 0;

            if (err != TB::ProbeState::FAIL)
            {
                thisThread->tbHits.fetch_add(1, std::memory_order_relaxed);

                int drawScore = TB::UseRule50 ? 1 : 0;

                // use the range VALUE_MATE_IN_MAX_PLY to VALUE_TB_WIN_IN_MAX_PLY to score
                value =  wdl < -drawScore ? VALUE_MATED_IN_MAX_PLY + ss->ply + 1
                       : wdl >  drawScore ? VALUE_MATE_IN_MAX_PLY - ss->ply - 1
                                          : VALUE_DRAW + 2 * wdl * drawScore;

                Bound b =  wdl < -drawScore ? BOUND_UPPER
                         : wdl >  drawScore ? BOUND_LOWER : BOUND_EXACT;

                if (    b == BOUND_EXACT
                    || (b == BOUND_LOWER ? value >= beta : value <= alpha))
                {
                    tte->save(posKey, value_to_tt(value, ss->ply), ss->ttPv, b,
                              std::min(MAX_PLY - 1, depth + 6),
                              MOVE_NONE, VALUE_NONE);

                    return value;
                }

                if (PvNode)
                {
                    if (b == BOUND_LOWER)
                        bestValue = value, alpha = std::max(alpha, bestValue);
                    else
                        maxValue = value;
                }
            }
        }
    }

    CapturePieceToHistory& captureHistory = thisThread->captureHistory;

    // Step 6. Static evaluation of the position
    if (ss->inCheck)
    {
        // Skip early pruning when in check
        ss->staticEval = eval = VALUE_NONE;
        improving = false;
        goto moves_loop;
    }
    else check_tt(pos,posKey,ss,eval,tte,ttValue,VALUE_NONE,thisThread);

    // Use static evaluation difference to improve quiet move ordering
    if (is_ok((ss-1)->currentMove) && !(ss-1)->inCheck && !priorCapture)
    {
        int bonus = std::clamp(-depth * 4 * int((ss-1)->staticEval + ss->staticEval - 2 * Tempo), -1000, 1000);
        thisThread->mainHistory[~us][from_to((ss-1)->currentMove)] << bonus;
    }

    // Set up improving flag that is used in various pruning heuristics
    // We define position as improving if static evaluation of position is better
    // Than the previous static evaluation at our turn
    // In case of us being in check at our previous move we look at move prior to it
    improving =  (ss-2)->staticEval == VALUE_NONE
               ? ss->staticEval > (ss-4)->staticEval || (ss-4)->staticEval == VALUE_NONE
               : ss->staticEval > (ss-2)->staticEval;

    // Step 7. Futility pruning: child node (~50 Elo)
    if (   !PvNode
        &&  depth < 9
        &&  eval - futility_margin(depth, improving) >= beta
        &&  eval < VALUE_KNOWN_WIN) // Do not return unproven wins
        return eval;

    // Step 8. Null move search with verification search (~40 Elo)
    if (   !PvNode
        && (ss-1)->currentMove != MOVE_NULL
        && (ss-1)->statScore < 24185
        &&  eval >= beta
        &&  eval >= ss->staticEval
        &&  ss->staticEval >= beta - 24 * depth - 34 * improving + 162 * ss->ttPv + 159
        && !excludedMove
        &&  pos.non_pawn_material(us)
        && (ss->ply >= thisThread->nmpMinPly || us != thisThread->nmpColor))
    {
        assert(eval - beta >= 0);

        // Null move dynamic reduction based on depth and value
        Depth R = (1062 + 68 * depth) / 256 + std::min(int(eval - beta) / 190, 3);

        ss->currentMove = MOVE_NULL;
        ss->continuationHistory = &thisThread->continuationHistory[0][0][NO_PIECE][0];

        pos.do_null_move(st);

        Value nullValue = -search<NonPV>(pos, ss+1, -beta, -beta+1, depth-R, !cutNode);

        pos.undo_null_move();

        if (nullValue >= beta)
        {
            // Do not return unproven mate or TB scores
            if (nullValue >= VALUE_TB_WIN_IN_MAX_PLY)
                nullValue = beta;

            if (thisThread->nmpMinPly || (abs(beta) < VALUE_KNOWN_WIN && depth < 14))
                return nullValue;

            assert(!thisThread->nmpMinPly); // Recursive verification is not allowed

            // Do verification search at high depths, with null move pruning disabled
            // for us, until ply exceeds nmpMinPly.
            thisThread->nmpMinPly = ss->ply + 3 * (depth-R) / 4;
            thisThread->nmpColor = us;

            Value v = search<NonPV>(pos, ss, beta-1, beta, depth-R, false);

            thisThread->nmpMinPly = 0;

            if (v >= beta)
                return nullValue;
        }
    }

    probCutBeta = beta + 209 - 44 * improving;

    // Step 9. ProbCut (~10 Elo)
    // If we have a good enough capture and a reduced search returns a value
    // much above beta, we can (almost) safely prune the previous move.
    if (   !PvNode
        &&  depth > 4
        &&  abs(beta) < VALUE_TB_WIN_IN_MAX_PLY
        // if value from transposition table is lower than probCutBeta, don't attempt probCut
        // there and in further interactions with transposition table cutoff depth is set to depth - 3
        // because probCut search has depth set to depth - 4 but we also do a move before it
        // so effective depth is equal to depth - 3
        && !(   ss->ttHit
             && tte->depth() >= depth - 3
             && ttValue != VALUE_NONE
             && ttValue < probCutBeta))
    {
        // if ttMove is a capture and value from transposition table is good enough produce probCut
        // cutoff without digging into actual probCut search
        if (   ss->ttHit
            && tte->depth() >= depth - 3
            && ttValue != VALUE_NONE
            && ttValue >= probCutBeta
            && ttMove
            && pos.capture_or_promotion(ttMove))
            return probCutBeta;

        assert(probCutBeta < VALUE_INFINITE);
        MovePicker mp(pos, ttMove, probCutBeta - ss->staticEval, &captureHistory);
        int probCutCount = 0;
        bool ttPv = ss->ttPv;
        ss->ttPv = false;

        while (   (move = mp.next_move()) != MOVE_NONE
               && probCutCount < 2 + 2 * cutNode)
            if (move != excludedMove && pos.legal(move))
            {
                assert(pos.capture_or_promotion(move));
                assert(depth >= 5);

                captureOrPromotion = true;
                probCutCount++;

                ss->currentMove = move;
                ss->continuationHistory = &thisThread->continuationHistory[ss->inCheck]
                                                                          [captureOrPromotion]
                                                                          [pos.moved_piece(move)]
                                                                          [to_sq(move)];

                pos.do_move(move, st);

                // Perform a preliminary qsearch to verify that the move holds
                value = -qsearch<NonPV>(pos, ss+1, -probCutBeta, -probCutBeta+1);

                // If the qsearch held, perform the regular search
                if (value >= probCutBeta)
                    value = -search<NonPV>(pos, ss+1, -probCutBeta, -probCutBeta+1, depth - 4, !cutNode);

                pos.undo_move(move);

                if (value >= probCutBeta)
                {
                    // if transposition table doesn't have equal or more deep info write probCut data into it
                    if ( !(ss->ttHit
                       && tte->depth() >= depth - 3
                       && ttValue != VALUE_NONE))
                        tte->save(posKey, value_to_tt(value, ss->ply), ttPv,
                            BOUND_LOWER,
                            depth - 3, move, ss->staticEval);
                    return value;
                }
            }
         ss->ttPv = ttPv;
    }

    // Step 10. If the position is not in TT, decrease depth by 2
    if (   PvNode
        && depth >= 6
        && !ttMove)
        depth -= 2;

moves_loop: // When in check, search starts from here

    ttCapture = ttMove && pos.capture_or_promotion(ttMove);

    // Step 11. A small Probcut idea, when we are in check
    probCutBeta = beta + 400;
    if (   ss->inCheck
        && !PvNode
        && depth >= 4
        && ttCapture
        && (tte->bound() & BOUND_LOWER)
        && tte->depth() >= depth - 3
        && ttValue >= probCutBeta
        && abs(ttValue) <= VALUE_KNOWN_WIN
        && abs(beta) <= VALUE_KNOWN_WIN
       )
        return probCutBeta;


    const PieceToHistory* contHist[] = { (ss-1)->continuationHistory, (ss-2)->continuationHistory,
                                          nullptr                   , (ss-4)->continuationHistory,
                                          nullptr                   , (ss-6)->continuationHistory };

    Move countermove = thisThread->counterMoves[pos.piece_on(prevSq)][prevSq];

    MovePicker mp(pos, ttMove, depth, &thisThread->mainHistory,
                                      &thisThread->lowPlyHistory,
                                      &captureHistory,
                                      contHist,
                                      countermove,
                                      ss->killers,
                                      ss->ply);

    value = bestValue;
    singularQuietLMR = moveCountPruning = false;

    // Mark this node as being searched
    ThreadHolding th(thisThread, posKey, ss->ply);

    // Step 12. Loop through all pseudo-legal moves until no moves remain
    // or a beta cutoff occurs.
    while ((move = mp.next_move(moveCountPruning)) != MOVE_NONE)
    {
      assert(is_ok(move));

      if (move == excludedMove)
          continue;

      // At root obey the "searchmoves" option and skip moves not listed in Root
      // Move List. As a consequence any illegal move is also skipped. In MultiPV
      // mode we also skip PV moves which have been already searched and those
      // of lower "TB rank" if we are in a TB root position.
      if (rootNode && !std::count(thisThread->rootMoves.begin() + thisThread->pvIdx,
                                  thisThread->rootMoves.begin() + thisThread->pvLast, move))
          continue;

      // Check for legality
      if (!rootNode && !pos.legal(move))
          continue;

      ss->moveCount = ++moveCount;

      if (rootNode && thisThread == Threads.main() && Time.elapsed() > 3000)
          sync_cout << "info depth " << depth
                    << " currmove " << UCI::move(move, pos.is_chess960())
                    << " currmovenumber " << moveCount + thisThread->pvIdx << sync_endl;
      if (PvNode)
          (ss+1)->pv = nullptr;

      extension = 0;
      captureOrPromotion = pos.capture_or_promotion(move);
      movedPiece = pos.moved_piece(move);
      givesCheck = pos.gives_check(move);

      // Indicate PvNodes that will probably fail low if node was searched with non-PV search
      // at depth equal or greater to current depth and result of this search was far below alpha
      bool likelyFailLow =    PvNode
                           && ttMove
                           && (tte->bound() & BOUND_UPPER)
                           && ttValue < alpha + 200 + 100 * depth
                           && tte->depth() >= depth;

      // Calculate new depth for this move
      newDepth = depth - 1;

      // Step 13. Pruning at shallow depth (~200 Elo)
      if (  !rootNode
          && pos.non_pawn_material(us)
          && bestValue > VALUE_TB_LOSS_IN_MAX_PLY)
      {
          // Skip quiet moves if movecount exceeds our FutilityMoveCount threshold
          moveCountPruning = moveCount >= futility_move_count(improving, depth);

          // Reduced depth of the next LMR search
          int lmrDepth = std::max(newDepth - reduction(improving, depth, moveCount), 0);
          bool prunable = false;

          if (   captureOrPromotion
              || givesCheck)
          {
              // Capture history based pruning when the move doesn't give check
              if (   !givesCheck
                  && lmrDepth < 1
                  && captureHistory[movedPiece][to_sq(move)][type_of(pos.piece_on(to_sq(move)))] < 0)
                prunable = true;

              // SEE based pruning
              else if (!pos.see_ge(move, Value(-218) * depth)) // (~25 Elo)
                  prunable = true;
          }
          else
          {
              // Countermoves based pruning (~20 Elo)
              if (   lmrDepth < 4 + ((ss-1)->statScore > 0 || (ss-1)->moveCount == 1)
                  && (*contHist[0])[movedPiece][to_sq(move)] < CounterMovePruneThreshold
                  && (*contHist[1])[movedPiece][to_sq(move)] < CounterMovePruneThreshold)
                prunable = true;

              // Futility pruning: parent node (~5 Elo)
              else if (   lmrDepth < 7
                  && !ss->inCheck
                  && ss->staticEval + 174 + 157 * lmrDepth <= alpha
                  &&  (*contHist[0])[movedPiece][to_sq(move)]
                    + (*contHist[1])[movedPiece][to_sq(move)]
                    + (*contHist[3])[movedPiece][to_sq(move)]
<<<<<<< HEAD
                    + (*contHist[5])[movedPiece][to_sq(move)] / 3 < 28255)
=======
                    + (*contHist[5])[movedPiece][to_sq(move)] / 3 < 26237)
>>>>>>> 5a924dd9
                  prunable = true;

              // Prune moves with negative SEE (~20 Elo)
              else if (!pos.see_ge(move, Value(-(30 - std::min(lmrDepth, 18)) * lmrDepth * lmrDepth)))
                prunable = true;
<<<<<<< HEAD
          }
          if (dumper.dtype == 'L' && !(pos.this_thread()->nodes & 0x1FFFF)) {
            dumper << pos.fen() << ' ' << depth << ' ' << improving << ' '
                   << moveCount << ' ' << alpha << ' ' << captureOrPromotion
                   << ' ' << givesCheck << ' ' << lmrDepth;
            for (unsigned i : { 0,1,3,5 })
              dumper << ' ' << (*contHist[i])[movedPiece][to_sq(move)];
            dumper << ' ' << captureHistory[movedPiece][to_sq(move)][type_of(pos.piece_on(to_sq(move)))]
                   << ' ' << (ss-1)->statScore << ' ' << (ss-1)->moveCount
                   << ' ' << ss->inCheck << ' ' << ss->staticEval;
            for (int i = 0 ; i >= -600 ; --i)
              dumper << ' ' << pos.see_ge(move,Value(i));
            dumper << ' ' << prunable << std::endl;
          }
=======
          }
          if (dumper.dtype == 'L' && !(pos.this_thread()->nodes & 0x1FFFF)) {
            dumper << pos.fen() << ' ' << depth << ' ' << improving << ' '
                   << moveCount << ' ' << alpha << ' ' << captureOrPromotion
                   << ' ' << givesCheck << ' ' << lmrDepth;
            for (unsigned i : { 0,1,3,5 })
              dumper << ' ' << (*contHist[i])[movedPiece][to_sq(move)];
            dumper << ' ' << captureHistory[movedPiece][to_sq(move)][type_of(pos.piece_on(to_sq(move)))]
                   << ' ' << (ss-1)->statScore << ' ' << (ss-1)->moveCount
                   << ' ' << ss->inCheck << ' ' << ss->staticEval;
            for (int i = 0 ; i >= -600 ; --i)
              dumper << ' ' << pos.see_ge(move,Value(i));
            dumper << ' ' << prunable << std::endl;
          }
>>>>>>> 5a924dd9
          if (prunable) continue;
      }

      // Step 14. Extensions (~75 Elo)

      // Singular extension search (~70 Elo). If all moves but one fail low on a
      // search of (alpha-s, beta-s), and just one fails high on (alpha, beta),
      // then that move is singular and should be extended. To verify this we do
      // a reduced search on all the other moves but the ttMove and if the
      // result is lower than ttValue minus a margin, then we will extend the ttMove.
      if (    depth >= 7
          &&  move == ttMove
          && !rootNode
          && !excludedMove // Avoid recursive singular search
       /* &&  ttValue != VALUE_NONE Already implicit in the next condition */
          &&  abs(ttValue) < VALUE_KNOWN_WIN
          && (tte->bound() & BOUND_LOWER)
          &&  tte->depth() >= depth - 3)
      {
          Value singularBeta = ttValue - ((formerPv + 4) * depth) / 2;
          Depth singularDepth = (depth - 1 + 3 * formerPv) / 2;
          ss->excludedMove = move;
          value = search<NonPV>(pos, ss, singularBeta - 1, singularBeta, singularDepth, cutNode);
          ss->excludedMove = MOVE_NONE;

          if (value < singularBeta)
          {
              extension = 1;
              singularQuietLMR = !ttCapture;
          }

          // Multi-cut pruning
          // Our ttMove is assumed to fail high, and now we failed high also on a reduced
          // search without the ttMove. So we assume this expected Cut-node is not singular,
          // that multiple moves fail high, and we can prune the whole subtree by returning
          // a soft bound.
          else if (singularBeta >= beta)
              return singularBeta;

          // If the eval of ttMove is greater than beta we try also if there is another
          // move that pushes it over beta, if so also produce a cutoff.
          else if (ttValue >= beta)
          {
              ss->excludedMove = move;
              value = search<NonPV>(pos, ss, beta - 1, beta, (depth + 3) / 2, cutNode);
              ss->excludedMove = MOVE_NONE;

              if (value >= beta)
                  return beta;
          }
      }

      // Check extension (~2 Elo)
      else if (    givesCheck
               && (pos.is_discovered_check_on_king(~us, move) || pos.see_ge(move)))
          extension = 1;

      // Last captures extension
      else if (   PieceValue[EG][pos.captured_piece()] > PawnValueEg
               && pos.non_pawn_material() <= 2 * RookValueMg)
          extension = 1;

      // Add extension to new depth
      newDepth += extension;

      // Speculative prefetch as early as possible
      prefetch(TT.first_entry(pos.key_after(move)));

      // Update the current move (this must be done after singular extension search)
      ss->currentMove = move;
      ss->continuationHistory = &thisThread->continuationHistory[ss->inCheck]
                                                                [captureOrPromotion]
                                                                [movedPiece]
                                                                [to_sq(move)];

      // Step 15. Make the move
      pos.do_move(move, st, givesCheck);

      (ss+1)->distanceFromPv = ss->distanceFromPv + moveCount - 1;

      // Step 16. Late moves reduction / extension (LMR, ~200 Elo)
      // We use various heuristics for the sons of a node after the first son has
      // been searched. In general we would like to reduce them, but there are many
      // cases where we extend a son if it has good chances to be "interesting".
      if (    depth >= 3
          &&  moveCount > 1 + 2 * rootNode
          && (  !captureOrPromotion
              || moveCountPruning
              || ss->staticEval + PieceValue[EG][pos.captured_piece()] <= alpha
              || cutNode
              || (!PvNode && !formerPv && captureHistory[movedPiece][to_sq(move)][type_of(pos.captured_piece())] < 3678)
              || thisThread->ttHitAverage < 432 * TtHitAverageResolution * TtHitAverageWindow / 1024))
      {
          Depth r = reduction(improving, depth, moveCount);

          // Decrease reduction if the ttHit running average is large
          if (thisThread->ttHitAverage > 537 * TtHitAverageResolution * TtHitAverageWindow / 1024)
              r--;

          // Increase reduction if other threads are searching this position
          if (th.marked())
              r++;

          // Decrease reduction if position is or has been on the PV
          // and node is not likely to fail low. (~10 Elo)
          if (ss->ttPv && !likelyFailLow)
              r -= 2;

          // Increase reduction at root and non-PV nodes when the best move does not change frequently
          if ((rootNode || !PvNode) && thisThread->rootDepth > 10 && thisThread->bestMoveChanges <= 2)
              r++;

          // More reductions for late moves if position was not in previous PV
          if (moveCountPruning && !formerPv)
              r++;

          // Decrease reduction if opponent's move count is high (~5 Elo)
          if ((ss-1)->moveCount > 13)
              r--;

          // Decrease reduction if ttMove has been singularly extended (~3 Elo)
          if (singularQuietLMR)
              r--;

          if (captureOrPromotion)
          {
              // Unless giving check, this capture is likely bad
              if (   !givesCheck
                  && ss->staticEval + PieceValue[EG][pos.captured_piece()] + 210 * depth <= alpha)
                  r++;
          }
          else
          {
              // Increase reduction if ttMove is a capture (~5 Elo)
              if (ttCapture)
                  r++;

              // Increase reduction at root if failing high
              r += rootNode ? thisThread->failedHighCnt * thisThread->failedHighCnt * moveCount / 512 : 0;

              // Increase reduction for cut nodes (~10 Elo)
              if (cutNode)
                  r += 2;

              // Decrease reduction for moves that escape a capture. Filter out
              // castling moves, because they are coded as "king captures rook" and
              // hence break make_move(). (~2 Elo)
              else if (    type_of(move) == NORMAL
                       && !pos.see_ge(reverse_move(move)))
                  r -= 2 + ss->ttPv - (type_of(movedPiece) == PAWN);

              ss->statScore =  thisThread->mainHistory[us][from_to(move)]
                             + (*contHist[0])[movedPiece][to_sq(move)]
                             + (*contHist[1])[movedPiece][to_sq(move)]
                             + (*contHist[3])[movedPiece][to_sq(move)]
                             - 4741;

              // Decrease/increase reduction by comparing opponent's stat score (~10 Elo)
              if (ss->statScore >= -89 && (ss-1)->statScore < -116)
                  r--;

              else if ((ss-1)->statScore >= -112 && ss->statScore < -100)
                  r++;

              // Decrease/increase reduction for moves with a good/bad history (~30 Elo)
              // If we are not in check use statScore, but if we are in check we use
              // the sum of main history and first continuation history with an offset.
              if (ss->inCheck)
                  r -= (thisThread->mainHistory[us][from_to(move)]
                     + (*contHist[0])[movedPiece][to_sq(move)] - 3833) / 16384;
              else
                  r -= ss->statScore / 14790;
          }

          // In general we want to cap the LMR depth search at newDepth. But for nodes
          // close to the principal variation the cap is at (newDepth + 1), which will
          // allow these nodes to be searched deeper than the pv (up to 4 plies deeper).
          Depth d = std::clamp(newDepth - r, 1, newDepth + ((ss+1)->distanceFromPv <= 4));

          value = -search<NonPV>(pos, ss+1, -(alpha+1), -alpha, d, true);

          // If the son is reduced and fails high it will be re-searched at full depth
          doFullDepthSearch = value > alpha && d < newDepth;
          didLMR = true;
      }
      else
      {
          doFullDepthSearch = !PvNode || moveCount > 1;
          didLMR = false;
      }

      // Step 17. Full depth search when LMR is skipped or fails high
      if (doFullDepthSearch)
      {
          value = -search<NonPV>(pos, ss+1, -(alpha+1), -alpha, newDepth, !cutNode);

          // If the move passed LMR update its stats
          if (didLMR && !captureOrPromotion)
          {
              int bonus = value > alpha ?  stat_bonus(newDepth)
                                        : -stat_bonus(newDepth);

              update_continuation_histories(ss, movedPiece, to_sq(move), bonus);
          }
      }

      // For PV nodes only, do a full PV search on the first move or after a fail
      // high (in the latter case search only if value < beta), otherwise let the
      // parent node fail low with value <= alpha and try another move.
      if (PvNode && (moveCount == 1 || (value > alpha && (rootNode || value < beta))))
      {
          (ss+1)->pv = pv;
          (ss+1)->pv[0] = MOVE_NONE;

          value = -search<PV>(pos, ss+1, -beta, -alpha,
                              std::min(maxNextDepth, newDepth), false);
      }

      // Step 18. Undo move
      pos.undo_move(move);

      assert(value > -VALUE_INFINITE && value < VALUE_INFINITE);

      // Step 19. Check for a new best move
      // Finished searching the move. If a stop occurred, the return value of
      // the search cannot be trusted, and we return immediately without
      // updating best move, PV and TT.
      if (Threads.stop.load(std::memory_order_relaxed))
          return VALUE_ZERO;

      if (rootNode)
      {
          RootMove& rm = *std::find(thisThread->rootMoves.begin(),
                                    thisThread->rootMoves.end(), move);

          // PV move or new best move?
          if (moveCount == 1 || value > alpha)
          {
              rm.score = value;
              rm.selDepth = thisThread->selDepth;
              rm.pv.resize(1);

              assert((ss+1)->pv);

              for (Move* m = (ss+1)->pv; *m != MOVE_NONE; ++m)
                  rm.pv.push_back(*m);

              // We record how often the best move has been changed in each
              // iteration. This information is used for time management and LMR
              if (moveCount > 1)
                  ++thisThread->bestMoveChanges;
          }
          else
              // All other moves but the PV are set to the lowest value: this
              // is not a problem when sorting because the sort is stable and the
              // move position in the list is preserved - just the PV is pushed up.
              rm.score = -VALUE_INFINITE;
      }

      if (value > bestValue)
      {
          bestValue = value;

          if (value > alpha)
          {
              bestMove = move;

              if (PvNode && !rootNode) // Update pv even in fail-high case
                  update_pv(ss->pv, move, (ss+1)->pv);

              if (PvNode && value < beta) // Update alpha! Always alpha < beta
                  alpha = value;
              else
              {
                  assert(value >= beta); // Fail high
                  ss->statScore = 0;
                  break;
              }
          }
      }

      // If the move is worse than some previously searched move, remember it to update its stats later
      if (move != bestMove)
      {
          if (captureOrPromotion && captureCount < 32)
              capturesSearched[captureCount++] = move;

          else if (!captureOrPromotion && quietCount < 64)
              quietsSearched[quietCount++] = move;
      }
    }

    // The following condition would detect a stop only after move loop has been
    // completed. But in this case bestValue is valid because we have fully
    // searched our subtree, and we can anyhow save the result in TT.
    /*
       if (Threads.stop)
        return VALUE_DRAW;
    */

    // Step 20. Check for mate and stalemate
    // All legal moves have been searched and if there are no legal moves, it
    // must be a mate or a stalemate. If we are in a singular extension search then
    // return a fail low score.

    assert(moveCount || !ss->inCheck || excludedMove || !MoveList<LEGAL>(pos).size());

    if (!moveCount)
        bestValue = excludedMove ? alpha
                   :     ss->inCheck ? mated_in(ss->ply) : VALUE_DRAW;

    // If there is a move which produces search value greater than alpha we update stats of searched moves
    else if (bestMove)
        update_all_stats(pos, ss, bestMove, bestValue, beta, prevSq,
                         quietsSearched, quietCount, capturesSearched, captureCount, depth);

    // Bonus for prior countermove that caused the fail low
    else if (   (depth >= 3 || PvNode)
             && !priorCapture)
        update_continuation_histories(ss-1, pos.piece_on(prevSq), prevSq, stat_bonus(depth));

    if (PvNode)
        bestValue = std::min(bestValue, maxValue);

    // If no good move is found and the previous position was ttPv, then the previous
    // opponent move is probably good and the new position is added to the search tree.
    if (bestValue <= alpha)
        ss->ttPv = ss->ttPv || ((ss-1)->ttPv && depth > 3);
    // Otherwise, a counter move has been found and if the position is the last leaf
    // in the search tree, remove the position from the search tree.
    else if (depth > 3)
        ss->ttPv = ss->ttPv && (ss+1)->ttPv;

    // Write gathered information in transposition table
    if (!excludedMove && !(rootNode && thisThread->pvIdx))
        tte->save(posKey, value_to_tt(bestValue, ss->ply), ss->ttPv,
                  bestValue >= beta ? BOUND_LOWER :
                  PvNode && bestMove ? BOUND_EXACT : BOUND_UPPER,
                  depth, bestMove, ss->staticEval);

    assert(bestValue > -VALUE_INFINITE && bestValue < VALUE_INFINITE);

    return bestValue;
  }


  // qsearch() is the quiescence search function, which is called by the main search
  // function with zero depth, or recursively with further decreasing depth per call.
  template <NodeType NT>
  Value qsearch(Position& pos, Stack* ss, Value alpha, Value beta, Depth depth) {

    constexpr bool PvNode = NT == PV;

    assert(alpha >= -VALUE_INFINITE && alpha < beta && beta <= VALUE_INFINITE);
    assert(PvNode || (alpha == beta - 1));
    assert(depth <= 0);

    Move pv[MAX_PLY+1];
    StateInfo st;
    ASSERT_ALIGNED(&st, Eval::NNUE::kCacheLineSize);

    TTEntry* tte;
    Key posKey;
    Move ttMove, move, bestMove;
    Depth ttDepth;
    Value bestValue, value, ttValue, futilityValue, futilityBase, oldAlpha;
    bool pvHit, givesCheck, captureOrPromotion;
    int moveCount;

    if (PvNode)
    {
        oldAlpha = alpha; // To flag BOUND_EXACT when eval above alpha and no available moves
        (ss+1)->pv = pv;
        ss->pv[0] = MOVE_NONE;
    }

    Thread* thisThread = pos.this_thread();
    (ss+1)->ply = ss->ply + 1;
    bestMove = MOVE_NONE;
    ss->inCheck = pos.checkers();
    moveCount = 0;

    // Check for an immediate draw or maximum ply reached
    if (   pos.is_draw(ss->ply)
        || ss->ply >= MAX_PLY)
        return (ss->ply >= MAX_PLY && !ss->inCheck) ? evaluate(pos) : VALUE_DRAW;

    assert(0 <= ss->ply && ss->ply < MAX_PLY);

    // Decide whether or not to include checks: this fixes also the type of
    // TT entry depth that we are going to use. Note that in qsearch we use
    // only two types of depth in TT: DEPTH_QS_CHECKS or DEPTH_QS_NO_CHECKS.
    ttDepth = ss->inCheck || depth >= DEPTH_QS_CHECKS ? DEPTH_QS_CHECKS
                                                  : DEPTH_QS_NO_CHECKS;
    // Transposition table lookup
    posKey = pos.key();
    tte = TT.probe(posKey, ss->ttHit);
    ttValue = ss->ttHit ? value_from_tt(tte->value(), ss->ply, pos.rule50_count()) : VALUE_NONE;
    ttMove = ss->ttHit ? tte->move() : MOVE_NONE;
    pvHit = ss->ttHit && tte->is_pv();

    if (  !PvNode
        && ss->ttHit
        && tte->depth() >= ttDepth
        && ttValue != VALUE_NONE // Only in case of TT access race
        && (ttValue >= beta ? (tte->bound() & BOUND_LOWER)
                            : (tte->bound() & BOUND_UPPER)))
        return ttValue;

    // Evaluate the position statically
    if (ss->inCheck)
    {
        ss->staticEval = VALUE_NONE;
        bestValue = futilityBase = -VALUE_INFINITE;
    }
    else
    {
        if (check_tt(pos,posKey,ss,bestValue,tte,ttValue,beta,nullptr)) return bestValue;
        if (PvNode && bestValue > alpha)
            alpha = bestValue;

        futilityBase = bestValue + 155;
    }

    const PieceToHistory* contHist[] = { (ss-1)->continuationHistory, (ss-2)->continuationHistory,
                                          nullptr                   , (ss-4)->continuationHistory,
                                          nullptr                   , (ss-6)->continuationHistory };

    // Initialize a MovePicker object for the current position, and prepare
    // to search the moves. Because the depth is <= 0 here, only captures,
    // queen and checking knight promotions, and other checks(only if depth >= DEPTH_QS_CHECKS)
    // will be generated.
    MovePicker mp(pos, ttMove, depth, &thisThread->mainHistory,
                                      &thisThread->captureHistory,
                                      contHist,
                                      to_sq((ss-1)->currentMove));

    // Loop through the moves until no moves remain or a beta cutoff occurs
    while ((move = mp.next_move()) != MOVE_NONE)
    {
      assert(is_ok(move));

      givesCheck = pos.gives_check(move);
      captureOrPromotion = pos.capture_or_promotion(move);

      moveCount++;

      // Futility pruning
      if (    bestValue > VALUE_TB_LOSS_IN_MAX_PLY
          && !givesCheck
          &&  futilityBase > -VALUE_KNOWN_WIN
          && !pos.advanced_pawn_push(move))
      {
          assert(type_of(move) != EN_PASSANT); // Due to !pos.advanced_pawn_push

          // moveCount pruning
          if (moveCount > 2)
              continue;

          futilityValue = futilityBase + PieceValue[EG][pos.piece_on(to_sq(move))];

          if (futilityValue <= alpha)
          {
              bestValue = std::max(bestValue, futilityValue);
              continue;
          }

          if (futilityBase <= alpha && !pos.see_ge(move, VALUE_ZERO + 1))
          {
              bestValue = std::max(bestValue, futilityBase);
              continue;
          }
      }

      // Do not search moves with negative SEE values
      if (    bestValue > VALUE_TB_LOSS_IN_MAX_PLY
          && !pos.see_ge(move))
          continue;

      // Speculative prefetch as early as possible
      prefetch(TT.first_entry(pos.key_after(move)));

      // Check for legality just before making the move
      if (!pos.legal(move))
      {
          moveCount--;
          continue;
      }

      ss->currentMove = move;
      ss->continuationHistory = &thisThread->continuationHistory[ss->inCheck]
                                                                [captureOrPromotion]
                                                                [pos.moved_piece(move)]
                                                                [to_sq(move)];

      // CounterMove based pruning
      if (  !captureOrPromotion
          && bestValue > VALUE_TB_LOSS_IN_MAX_PLY
          && (*contHist[0])[pos.moved_piece(move)][to_sq(move)] < CounterMovePruneThreshold
          && (*contHist[1])[pos.moved_piece(move)][to_sq(move)] < CounterMovePruneThreshold)
          continue;

      // Make and search the move
      pos.do_move(move, st, givesCheck);
      value = -qsearch<NT>(pos, ss+1, -beta, -alpha, depth - 1);
      pos.undo_move(move);

      assert(value > -VALUE_INFINITE && value < VALUE_INFINITE);

      // Check for a new best move
      if (value > bestValue)
      {
          bestValue = value;

          if (value > alpha)
          {
              bestMove = move;

              if (PvNode) // Update pv even in fail-high case
                  update_pv(ss->pv, move, (ss+1)->pv);

              if (PvNode && value < beta) // Update alpha here!
                  alpha = value;
              else
                  break; // Fail high
          }
       }
    }

    // All legal moves have been searched. A special case: if we're in check
    // and no legal moves were found, it is checkmate.
    if (ss->inCheck && bestValue == -VALUE_INFINITE)
    {
        assert(!MoveList<LEGAL>(pos).size());

        return mated_in(ss->ply); // Plies to mate from the root
    }

    // Save gathered info in transposition table
    tte->save(posKey, value_to_tt(bestValue, ss->ply), pvHit,
              bestValue >= beta ? BOUND_LOWER :
              PvNode && bestValue > oldAlpha  ? BOUND_EXACT : BOUND_UPPER,
              ttDepth, bestMove, ss->staticEval);

    assert(bestValue > -VALUE_INFINITE && bestValue < VALUE_INFINITE);

    return bestValue;
  }


  // value_to_tt() adjusts a mate or TB score from "plies to mate from the root" to
  // "plies to mate from the current position". Standard scores are unchanged.
  // The function is called before storing a value in the transposition table.

  Value value_to_tt(Value v, int ply) {

    assert(v != VALUE_NONE);

    return  v >= VALUE_TB_WIN_IN_MAX_PLY  ? v + ply
          : v <= VALUE_TB_LOSS_IN_MAX_PLY ? v - ply : v;
  }


  // value_from_tt() is the inverse of value_to_tt(): it adjusts a mate or TB score
  // from the transposition table (which refers to the plies to mate/be mated from
  // current position) to "plies to mate/be mated (TB win/loss) from the root". However,
  // for mate scores, to avoid potentially false mate scores related to the 50 moves rule
  // and the graph history interaction, we return an optimal TB score instead.

  Value value_from_tt(Value v, int ply, int r50c) {

    if (v == VALUE_NONE)
        return VALUE_NONE;

    if (v >= VALUE_TB_WIN_IN_MAX_PLY)  // TB win or better
    {
        if (v >= VALUE_MATE_IN_MAX_PLY && VALUE_MATE - v > 99 - r50c)
            return VALUE_MATE_IN_MAX_PLY - 1; // do not return a potentially false mate score

        return v - ply;
    }

    if (v <= VALUE_TB_LOSS_IN_MAX_PLY) // TB loss or worse
    {
        if (v <= VALUE_MATED_IN_MAX_PLY && VALUE_MATE + v > 99 - r50c)
            return VALUE_MATED_IN_MAX_PLY + 1; // do not return a potentially false mate score

        return v + ply;
    }

    return v;
  }


  // update_pv() adds current move and appends child pv[]

  void update_pv(Move* pv, Move move, Move* childPv) {

    for (*pv++ = move; childPv && *childPv != MOVE_NONE; )
        *pv++ = *childPv++;
    *pv = MOVE_NONE;
  }


  // update_all_stats() updates stats at the end of search() when a bestMove is found

  void update_all_stats(const Position& pos, Stack* ss, Move bestMove, Value bestValue, Value beta, Square prevSq,
                        Move* quietsSearched, int quietCount, Move* capturesSearched, int captureCount, Depth depth) {

    int bonus1, bonus2;
    Color us = pos.side_to_move();
    Thread* thisThread = pos.this_thread();
    CapturePieceToHistory& captureHistory = thisThread->captureHistory;
    Piece moved_piece = pos.moved_piece(bestMove);
    PieceType captured = type_of(pos.piece_on(to_sq(bestMove)));

    bonus1 = stat_bonus(depth + 1);
    bonus2 = bestValue > beta + PawnValueMg ? bonus1                                 // larger bonus
                                            : std::min(bonus1, stat_bonus(depth));   // smaller bonus

    if (!pos.capture_or_promotion(bestMove))
    {
        // Increase stats for the best move in case it was a quiet move
        update_quiet_stats(pos, ss, bestMove, bonus2, depth);

        // Decrease stats for all non-best quiet moves
        for (int i = 0; i < quietCount; ++i)
        {
            thisThread->mainHistory[us][from_to(quietsSearched[i])] << -bonus2;
            update_continuation_histories(ss, pos.moved_piece(quietsSearched[i]), to_sq(quietsSearched[i]), -bonus2);
        }
    }
    else
        // Increase stats for the best move in case it was a capture move
        captureHistory[moved_piece][to_sq(bestMove)][captured] << bonus1;

    // Extra penalty for a quiet early move that was not a TT move or
    // main killer move in previous ply when it gets refuted.
    if (   ((ss-1)->moveCount == 1 + (ss-1)->ttHit || ((ss-1)->currentMove == (ss-1)->killers[0]))
        && !pos.captured_piece())
            update_continuation_histories(ss-1, pos.piece_on(prevSq), prevSq, -bonus1);

    // Decrease stats for all non-best capture moves
    for (int i = 0; i < captureCount; ++i)
    {
        moved_piece = pos.moved_piece(capturesSearched[i]);
        captured = type_of(pos.piece_on(to_sq(capturesSearched[i])));
        captureHistory[moved_piece][to_sq(capturesSearched[i])][captured] << -bonus1;
    }
  }


  // update_continuation_histories() updates histories of the move pairs formed
  // by moves at ply -1, -2, -4, and -6 with current move.

  void update_continuation_histories(Stack* ss, Piece pc, Square to, int bonus) {

    for (int i : {1, 2, 4, 6})
    {
        // Only update first 2 continuation histories if we are in check
        if (ss->inCheck && i > 2)
            break;
        if (is_ok((ss-i)->currentMove))
            (*(ss-i)->continuationHistory)[pc][to] << bonus;
    }
  }


  // update_quiet_stats() updates move sorting heuristics

  void update_quiet_stats(const Position& pos, Stack* ss, Move move, int bonus, int depth) {

    // Update killers
    if (ss->killers[0] != move)
    {
        ss->killers[1] = ss->killers[0];
        ss->killers[0] = move;
    }

    Color us = pos.side_to_move();
    Thread* thisThread = pos.this_thread();
    thisThread->mainHistory[us][from_to(move)] << bonus;
    update_continuation_histories(ss, pos.moved_piece(move), to_sq(move), bonus);

    // Penalty for reversed move in case of moved piece not being a pawn
    if (type_of(pos.moved_piece(move)) != PAWN)
        thisThread->mainHistory[us][from_to(reverse_move(move))] << -bonus;

    // Update countermove history
    if (is_ok((ss-1)->currentMove))
    {
        Square prevSq = to_sq((ss-1)->currentMove);
        thisThread->counterMoves[pos.piece_on(prevSq)][prevSq] = move;
    }

    // Update low ply history
    if (depth > 11 && ss->ply < MAX_LPH)
        thisThread->lowPlyHistory[ss->ply][from_to(move)] << stat_bonus(depth - 7);
  }

  // When playing with strength handicap, choose best move among a set of RootMoves
  // using a statistical rule dependent on 'level'. Idea by Heinz van Saanen.

  Move Skill::pick_best(size_t multiPV) {

    const RootMoves& rootMoves = Threads.main()->rootMoves;
    static PRNG rng(now()); // PRNG sequence should be non-deterministic

    // RootMoves are already sorted by score in descending order
    Value topScore = rootMoves[0].score;
    int delta = std::min(topScore - rootMoves[multiPV - 1].score, PawnValueMg);
    int weakness = 120 - 2 * level;
    int maxScore = -VALUE_INFINITE;

    // Choose best move. For each move score we add two terms, both dependent on
    // weakness. One is deterministic and bigger for weaker levels, and one is
    // random. Then we choose the move with the resulting highest score.
    for (size_t i = 0; i < multiPV; ++i)
    {
        // This is our magic formula
        int push = (  weakness * int(topScore - rootMoves[i].score)
                    + delta * (rng.rand<unsigned>() % weakness)) / 128;

        if (rootMoves[i].score + push >= maxScore)
        {
            maxScore = rootMoves[i].score + push;
            best = rootMoves[i].pv[0];
        }
    }

    return best;
  }

} // namespace


/// MainThread::check_time() is used to print debug info and, more importantly,
/// to detect when we are out of available time and thus stop the search.

void MainThread::check_time() {

  if (--callsCnt > 0)
      return;

  // When using nodes, ensure checking rate is not lower than 0.1% of nodes
  callsCnt = Limits.nodes ? std::min(1024, int(Limits.nodes / 1024)) : 1024;

  static TimePoint lastInfoTime = now();

  TimePoint elapsed = Time.elapsed();
  TimePoint tick = Limits.startTime + elapsed;

  if (tick - lastInfoTime >= 1000)
  {
      lastInfoTime = tick;
      dbg_print();
  }

  // We should not stop pondering until told so by the GUI
  if (ponder)
      return;

  if (   (Limits.use_time_management() && (elapsed > Time.maximum() - 10 || stopOnPonderhit))
      || (Limits.movetime && elapsed >= Limits.movetime)
      || (Limits.nodes && Threads.nodes_searched() >= (uint64_t)Limits.nodes))
      Threads.stop = true;
}


/// UCI::pv() formats PV information according to the UCI protocol. UCI requires
/// that all (if any) unsearched PV lines are sent using a previous search score.

string UCI::pv(const Position& pos, Depth depth, Value alpha, Value beta) {

  std::stringstream ss;
  TimePoint elapsed = Time.elapsed() + 1;
  const RootMoves& rootMoves = pos.this_thread()->rootMoves;
  size_t pvIdx = pos.this_thread()->pvIdx;
  size_t multiPV = std::min((size_t)Options["MultiPV"], rootMoves.size());
  uint64_t nodesSearched = Threads.nodes_searched();
  uint64_t tbHits = Threads.tb_hits() + (TB::RootInTB ? rootMoves.size() : 0);

  for (size_t i = 0; i < multiPV; ++i)
  {
      bool updated = rootMoves[i].score != -VALUE_INFINITE;

      if (depth == 1 && !updated && i > 0)
          continue;

      Depth d = updated ? depth : std::max(1, depth - 1);
      Value v = updated ? rootMoves[i].score : rootMoves[i].previousScore;

      if (v == -VALUE_INFINITE)
          v = VALUE_ZERO;

      bool tb = TB::RootInTB && abs(v) < VALUE_MATE_IN_MAX_PLY;
      v = tb ? rootMoves[i].tbScore : v;

      if (ss.rdbuf()->in_avail()) // Not at first line
          ss << "\n";

      ss << "info"
         << " depth "    << d
         << " seldepth " << rootMoves[i].selDepth
         << " multipv "  << i + 1
         << " score "    << UCI::value(v);

      if (Options["UCI_ShowWDL"])
          ss << UCI::wdl(v, pos.game_ply());

      if (!tb && i == pvIdx)
          ss << (v >= beta ? " lowerbound" : v <= alpha ? " upperbound" : "");

      ss << " nodes "    << nodesSearched
         << " nps "      << nodesSearched * 1000 / elapsed;

      if (elapsed > 1000) // Earlier makes little sense
          ss << " hashfull " << TT.hashfull();

      ss << " tbhits "   << tbHits
         << " time "     << elapsed
         << " pv";

      for (Move m : rootMoves[i].pv)
          ss << " " << UCI::move(m, pos.is_chess960());
  }

  return ss.str();
}


/// RootMove::extract_ponder_from_tt() is called in case we have no ponder move
/// before exiting the search, for instance, in case we stop the search during a
/// fail high at root. We try hard to have a ponder move to return to the GUI,
/// otherwise in case of 'ponder on' we have nothing to think on.

bool RootMove::extract_ponder_from_tt(Position& pos) {

    StateInfo st;
    ASSERT_ALIGNED(&st, Eval::NNUE::kCacheLineSize);

    bool ttHit;

    assert(pv.size() == 1);

    if (pv[0] == MOVE_NONE)
        return false;

    pos.do_move(pv[0], st);
    TTEntry* tte = TT.probe(pos.key(), ttHit);

    if (ttHit)
    {
        Move m = tte->move(); // Local copy to be SMP safe
        if (MoveList<LEGAL>(pos).contains(m))
            pv.push_back(m);
    }

    pos.undo_move(pv[0]);
    return pv.size() > 1;
}

void Tablebases::rank_root_moves(Position& pos, Search::RootMoves& rootMoves) {

    RootInTB = false;
    UseRule50 = bool(Options["Syzygy50MoveRule"]);
    ProbeDepth = int(Options["SyzygyProbeDepth"]);
    Cardinality = int(Options["SyzygyProbeLimit"]);
    bool dtz_available = true;

    // Tables with fewer pieces than SyzygyProbeLimit are searched with
    // ProbeDepth == DEPTH_ZERO
    if (Cardinality > MaxCardinality)
    {
        Cardinality = MaxCardinality;
        ProbeDepth = 0;
    }

    if (Cardinality >= popcount(pos.pieces()) && !pos.can_castle(ANY_CASTLING))
    {
        // Rank moves using DTZ tables
        RootInTB = root_probe(pos, rootMoves);

        if (!RootInTB)
        {
            // DTZ tables are missing; try to rank moves using WDL tables
            dtz_available = false;
            RootInTB = root_probe_wdl(pos, rootMoves);
        }
    }

    if (RootInTB)
    {
        // Sort moves according to TB rank
        std::stable_sort(rootMoves.begin(), rootMoves.end(),
                  [](const RootMove &a, const RootMove &b) { return a.tbRank > b.tbRank; } );

        // Probe during search only if DTZ is not available and we are winning
        if (dtz_available || rootMoves[0].tbScore <= VALUE_DRAW)
            Cardinality = 0;
    }
    else
    {
        // Clean up if root_probe() and root_probe_wdl() have failed
        for (auto& m : rootMoves)
            m.tbRank = 0;
    }
}<|MERGE_RESOLUTION|>--- conflicted
+++ resolved
@@ -34,9 +34,6 @@
 #include "tt.h"
 #include "uci.h"
 #include "syzygy/tbprobe.h"
-#include "dump.h"
-
-extern Dump::Dumper dumper;
 
 namespace Search {
 
@@ -216,15 +213,13 @@
 /// MainThread::search() is started when the program receives the UCI 'go'
 /// command. It searches from the root position and outputs the "bestmove".
 
-/// Returns true if the search was aborted by the dumping mechanism
-
-bool MainThread::search() {
+void MainThread::search() {
 
   if (Limits.perft)
   {
       nodes = perft<true>(rootPos, Limits.perft);
       sync_cout << "\nNodes searched: " << nodes << "\n" << sync_endl;
-      return false;
+      return;
   }
 
   Color us = rootPos.side_to_move();
@@ -242,8 +237,8 @@
   }
   else
   {
-      Threads.start_searching();    // start non-main threads
-      if (Thread::search()) return true; // main thread start searching
+      Threads.start_searching(); // start non-main threads
+      Thread::search();          // main thread start searching
   }
 
   // When we reach the maximum depth, we can arrive here without a raise of
@@ -287,16 +282,14 @@
       std::cout << " ponder " << UCI::move(bestThread->rootMoves[0].pv[1], rootPos.is_chess960());
 
   std::cout << sync_endl;
-  return false;
 }
+
 
 /// Thread::search() is the main iterative deepening loop. It calls search()
 /// repeatedly with increasing depth until the allocated thinking time has been
 /// consumed, the user stops the search, or the maximum search depth is reached.
 
-/// Return true if search was aborted by the dumping mechanism.
-
-bool Thread::search() {
+void Thread::search() {
 
   // To allow access to (ss-7) up to (ss+2), the stack must be oversized.
   // The former is needed to allow update_continuation_histories(ss-1, ...),
@@ -420,40 +413,6 @@
 
               contempt = (us == WHITE ?  make_score(dct, dct / 2)
                                       : -make_score(dct, dct / 2));
-          }
-
-          // abortive dumps: P just splats out the position, E dumps
-          // the value. R includes all sorts of evaluations
-          switch (dumper.dtype) {
-          case 'P': {
-            qsearch<PV>(rootPos,ss,alpha,beta,0);
-            StateInfo si;
-            for (Move *x = ss->pv ; is_ok(*x) ; ++x) rootPos.do_move(*x,si);
-            dumper << rootPos.fen() << Eval::evaluate(rootPos) << std::endl;
-            return true;
-          }
-          case 'R': {
-            bool tmp = Eval::useNNUE;
-            Value evals[2];
-            for (unsigned i = 0 ; i < 2 ; ++i) {
-              Eval::useNNUE = i;
-              evals[i] = Eval::evaluate(rootPos);
-            }
-            Eval::useNNUE = tmp;
-            Value q = qsearch<PV>(rootPos,ss,alpha,beta,0);
-            std::vector<Value> by_depth;
-            for (int i = 1 ; i <= Limits.depth ; ++i)
-              by_depth.push_back(::search<PV>(rootPos,ss,alpha,beta,i,false));
-            dumper << rootPos.fen() << ' '
-                   << UCI::move(rootMoves[0].pv[0],rootPos.is_chess960());
-            for (unsigned i = 0 ; i < 2 ; ++i) dumper << ' ' << evals[i];
-            dumper << ' ' << q;
-            for (unsigned i = 0 ; i < by_depth.size() ; ++i)
-              dumper << ' ' << by_depth[i];
-            dumper << std::endl;
-            return true;
-          }
-          default: ;            // compiler warning
           }
 
           // Start with a small aspiration window and, in the case of a fail
@@ -591,7 +550,7 @@
   }
 
   if (!mainThread)
-      return false;
+      return;
 
   mainThread->previousTimeReduction = timeReduction;
 
@@ -599,43 +558,10 @@
   if (skill.enabled())
       std::swap(rootMoves[0], *std::find(rootMoves.begin(), rootMoves.end(),
                 skill.best ? skill.best : skill.pick_best(multiPV)));
-  return false;
 }
 
 
 namespace {
-
-    bool check_tt(Position &pos, Key posKey, Stack *ss, Value &val, TTEntry *tte,
-                  Value ttValue, Value beta, Thread *thisThread) {
-        if (ss->ttHit)
-        {
-            // Never assume anything about values stored in TT
-            if ((ss->staticEval = val = tte->eval()) == VALUE_NONE)
-                ss->staticEval = val = evaluate(pos);
-
-            // Randomize draw evaluation
-            if (thisThread && val == VALUE_DRAW) val = value_draw(thisThread);
-
-            // Can ttValue be used as a better position evaluation?
-            if (    ttValue != VALUE_NONE
-                && (tte->bound() & (ttValue > val ? BOUND_LOWER : BOUND_UPPER)))
-                val = ttValue;
-        }
-        else
-        {
-            // In case of null move search use previous static eval with a different sign
-            // and addition of two tempos
-            ss->staticEval = val =
-            (ss-1)->currentMove != MOVE_NULL ? evaluate(pos)
-                                             : -(ss-1)->staticEval + 2 * Tempo;
-            if (thisThread)
-              tte->save(posKey, VALUE_NONE, ss->ttPv, BOUND_NONE ,DEPTH_NONE, MOVE_NONE, val);
-            else if (val >= beta)
-              tte->save(posKey, value_to_tt(val, ss->ply), false, BOUND_LOWER,
-                        DEPTH_NONE, MOVE_NONE, ss->staticEval);
-        }
-        return val >= beta;
-    }
 
   // search<>() is the main search function for both PV and non-PV nodes
 
@@ -658,13 +584,9 @@
             return alpha;
     }
 
-    // Dive into quiescence search when the depth reaches zero.  Dump
-    // out the position if dump type is Q, but only infrequently.
-    if (depth <= 0) {
-      if (dumper.dtype == 'Q' && (pos.this_thread()->nodes & 0x3FF) == 0)
-        dumper << pos.fen() << std::endl;
-      return qsearch<NT>(pos, ss, alpha, beta);
-    }
+    // Dive into quiescence search when the depth reaches zero
+    if (depth <= 0)
+        return qsearch<NT>(pos, ss, alpha, beta);
 
     assert(-VALUE_INFINITE <= alpha && alpha < beta && beta <= VALUE_INFINITE);
     assert(PvNode || (alpha == beta - 1));
@@ -864,7 +786,34 @@
         improving = false;
         goto moves_loop;
     }
-    else check_tt(pos,posKey,ss,eval,tte,ttValue,VALUE_NONE,thisThread);
+    else if (ss->ttHit)
+    {
+        // Never assume anything about values stored in TT
+        ss->staticEval = eval = tte->eval();
+        if (eval == VALUE_NONE)
+            ss->staticEval = eval = evaluate(pos);
+
+        // Randomize draw evaluation
+        if (eval == VALUE_DRAW)
+            eval = value_draw(thisThread);
+
+        // Can ttValue be used as a better position evaluation?
+        if (    ttValue != VALUE_NONE
+            && (tte->bound() & (ttValue > eval ? BOUND_LOWER : BOUND_UPPER)))
+            eval = ttValue;
+    }
+    else
+    {
+        // In case of null move search use previous static eval with a different sign
+        // and addition of two tempos
+        if ((ss-1)->currentMove != MOVE_NULL)
+            ss->staticEval = eval = evaluate(pos);
+        else
+            ss->staticEval = eval = -(ss-1)->staticEval + 2 * Tempo;
+
+        // Save static evaluation into transposition table
+        tte->save(posKey, VALUE_NONE, ss->ttPv, BOUND_NONE, DEPTH_NONE, MOVE_NONE, eval);
+    }
 
     // Use static evaluation difference to improve quiet move ordering
     if (is_ok((ss-1)->currentMove) && !(ss-1)->inCheck && !priorCapture)
@@ -1114,7 +1063,6 @@
 
           // Reduced depth of the next LMR search
           int lmrDepth = std::max(newDepth - reduction(improving, depth, moveCount), 0);
-          bool prunable = false;
 
           if (   captureOrPromotion
               || givesCheck)
@@ -1123,11 +1071,11 @@
               if (   !givesCheck
                   && lmrDepth < 1
                   && captureHistory[movedPiece][to_sq(move)][type_of(pos.piece_on(to_sq(move)))] < 0)
-                prunable = true;
+                  continue;
 
               // SEE based pruning
-              else if (!pos.see_ge(move, Value(-218) * depth)) // (~25 Elo)
-                  prunable = true;
+              if (!pos.see_ge(move, Value(-218) * depth)) // (~25 Elo)
+                  continue;
           }
           else
           {
@@ -1135,57 +1083,22 @@
               if (   lmrDepth < 4 + ((ss-1)->statScore > 0 || (ss-1)->moveCount == 1)
                   && (*contHist[0])[movedPiece][to_sq(move)] < CounterMovePruneThreshold
                   && (*contHist[1])[movedPiece][to_sq(move)] < CounterMovePruneThreshold)
-                prunable = true;
+                  continue;
 
               // Futility pruning: parent node (~5 Elo)
-              else if (   lmrDepth < 7
+              if (   lmrDepth < 7
                   && !ss->inCheck
                   && ss->staticEval + 174 + 157 * lmrDepth <= alpha
                   &&  (*contHist[0])[movedPiece][to_sq(move)]
                     + (*contHist[1])[movedPiece][to_sq(move)]
                     + (*contHist[3])[movedPiece][to_sq(move)]
-<<<<<<< HEAD
                     + (*contHist[5])[movedPiece][to_sq(move)] / 3 < 28255)
-=======
-                    + (*contHist[5])[movedPiece][to_sq(move)] / 3 < 26237)
->>>>>>> 5a924dd9
-                  prunable = true;
+                  continue;
 
               // Prune moves with negative SEE (~20 Elo)
-              else if (!pos.see_ge(move, Value(-(30 - std::min(lmrDepth, 18)) * lmrDepth * lmrDepth)))
-                prunable = true;
-<<<<<<< HEAD
+              if (!pos.see_ge(move, Value(-(30 - std::min(lmrDepth, 18)) * lmrDepth * lmrDepth)))
+                  continue;
           }
-          if (dumper.dtype == 'L' && !(pos.this_thread()->nodes & 0x1FFFF)) {
-            dumper << pos.fen() << ' ' << depth << ' ' << improving << ' '
-                   << moveCount << ' ' << alpha << ' ' << captureOrPromotion
-                   << ' ' << givesCheck << ' ' << lmrDepth;
-            for (unsigned i : { 0,1,3,5 })
-              dumper << ' ' << (*contHist[i])[movedPiece][to_sq(move)];
-            dumper << ' ' << captureHistory[movedPiece][to_sq(move)][type_of(pos.piece_on(to_sq(move)))]
-                   << ' ' << (ss-1)->statScore << ' ' << (ss-1)->moveCount
-                   << ' ' << ss->inCheck << ' ' << ss->staticEval;
-            for (int i = 0 ; i >= -600 ; --i)
-              dumper << ' ' << pos.see_ge(move,Value(i));
-            dumper << ' ' << prunable << std::endl;
-          }
-=======
-          }
-          if (dumper.dtype == 'L' && !(pos.this_thread()->nodes & 0x1FFFF)) {
-            dumper << pos.fen() << ' ' << depth << ' ' << improving << ' '
-                   << moveCount << ' ' << alpha << ' ' << captureOrPromotion
-                   << ' ' << givesCheck << ' ' << lmrDepth;
-            for (unsigned i : { 0,1,3,5 })
-              dumper << ' ' << (*contHist[i])[movedPiece][to_sq(move)];
-            dumper << ' ' << captureHistory[movedPiece][to_sq(move)][type_of(pos.piece_on(to_sq(move)))]
-                   << ' ' << (ss-1)->statScore << ' ' << (ss-1)->moveCount
-                   << ' ' << ss->inCheck << ' ' << ss->staticEval;
-            for (int i = 0 ; i >= -600 ; --i)
-              dumper << ' ' << pos.see_ge(move,Value(i));
-            dumper << ' ' << prunable << std::endl;
-          }
->>>>>>> 5a924dd9
-          if (prunable) continue;
       }
 
       // Step 14. Extensions (~75 Elo)
@@ -1602,7 +1515,35 @@
     }
     else
     {
-        if (check_tt(pos,posKey,ss,bestValue,tte,ttValue,beta,nullptr)) return bestValue;
+        if (ss->ttHit)
+        {
+            // Never assume anything about values stored in TT
+            if ((ss->staticEval = bestValue = tte->eval()) == VALUE_NONE)
+                ss->staticEval = bestValue = evaluate(pos);
+
+            // Can ttValue be used as a better position evaluation?
+            if (    ttValue != VALUE_NONE
+                && (tte->bound() & (ttValue > bestValue ? BOUND_LOWER : BOUND_UPPER)))
+                bestValue = ttValue;
+        }
+        else
+            // In case of null move search use previous static eval with a different sign
+            // and addition of two tempos
+            ss->staticEval = bestValue =
+            (ss-1)->currentMove != MOVE_NULL ? evaluate(pos)
+                                             : -(ss-1)->staticEval + 2 * Tempo;
+
+        // Stand pat. Return immediately if static value is at least beta
+        if (bestValue >= beta)
+        {
+            // Save gathered info in transposition table
+            if (!ss->ttHit)
+                tte->save(posKey, value_to_tt(bestValue, ss->ply), false, BOUND_LOWER,
+                          DEPTH_NONE, MOVE_NONE, ss->staticEval);
+
+            return bestValue;
+        }
+
         if (PvNode && bestValue > alpha)
             alpha = bestValue;
 
