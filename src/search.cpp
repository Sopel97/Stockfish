/*
  Stockfish, a UCI chess playing engine derived from Glaurung 2.1
  Copyright (C) 2004-2021 The Stockfish developers (see AUTHORS file)

  Stockfish is free software: you can redistribute it and/or modify
  it under the terms of the GNU General Public License as published by
  the Free Software Foundation, either version 3 of the License, or
  (at your option) any later version.

  Stockfish is distributed in the hope that it will be useful,
  but WITHOUT ANY WARRANTY; without even the implied warranty of
  MERCHANTABILITY or FITNESS FOR A PARTICULAR PURPOSE.  See the
  GNU General Public License for more details.

  You should have received a copy of the GNU General Public License
  along with this program.  If not, see <http://www.gnu.org/licenses/>.
*/

#include <algorithm>
#include <cassert>
#include <cmath>
#include <cstring>   // For std::memset
#include <iostream>
#include <sstream>

#include "evaluate.h"
#include "misc.h"
#include "movegen.h"
#include "movepick.h"
#include "position.h"
#include "search.h"
#include "thread.h"
#include "timeman.h"
#include "tt.h"
#include "uci.h"
#include "syzygy/tbprobe.h"

namespace Stockfish {

namespace Search {

  LimitsType Limits;
}

namespace Tablebases {

  int Cardinality;
  bool RootInTB;
  bool UseRule50;
  Depth ProbeDepth;
}

namespace TB = Tablebases;

using std::string;
using Eval::evaluate;
using namespace Search;

namespace {

  // Different node types, used as a template parameter
  enum NodeType { NonPV, PV, Root };

  constexpr uint64_t TtHitAverageWindow     = 4096;
  constexpr uint64_t TtHitAverageResolution = 1024;

  // Futility margin
  Value futility_margin(Depth d, bool improving) {
    return Value(214 * (d - improving));
  }

  // Reductions lookup table, initialized at startup
  int Reductions[MAX_MOVES]; // [depth or moveNumber]

  Depth reduction(bool i, Depth d, int mn) {
    int r = Reductions[d] * Reductions[mn];
    return (r + 534) / 1024 + (!i && r > 904);
  }

  constexpr int futility_move_count(bool improving, Depth depth) {
    return (3 + depth * depth) / (2 - improving);
  }

  // History and stats update bonus, based on depth
  int stat_bonus(Depth d) {
    return d > 14 ? 73 : 6 * d * d + 229 * d - 215;
  }

  // Add a small random component to draw evaluations to avoid 3-fold blindness
  Value value_draw(Thread* thisThread) {
    return VALUE_DRAW + Value(2 * (thisThread->nodes & 1) - 1);
  }

  // Skill structure is used to implement strength limit
  struct Skill {
    explicit Skill(int l) : level(l) {}
    bool enabled() const { return level < 20; }
    bool time_to_pick(Depth depth) const { return depth == 1 + level; }
    Move pick_best(size_t multiPV);

    int level;
    Move best = MOVE_NONE;
  };

  template <NodeType nodeType>
  Value search(Position& pos, Stack* ss, Value alpha, Value beta, Depth depth, bool cutNode);

  template <NodeType nodeType>
  Value qsearch(Position& pos, Stack* ss, Value alpha, Value beta, Depth depth = 0);

  Value value_to_tt(Value v, int ply);
  Value value_from_tt(Value v, int ply, int r50c);
  void update_pv(Move* pv, Move move, Move* childPv);
  void update_continuation_histories(Stack* ss, Piece pc, Square to, int bonus);
  void update_quiet_stats(const Position& pos, Stack* ss, Move move, int bonus, int depth);
  void update_all_stats(const Position& pos, Stack* ss, Move bestMove, Value bestValue, Value beta, Square prevSq,
                        Move* quietsSearched, int quietCount, Move* capturesSearched, int captureCount, Depth depth);

  // perft() is our utility to verify move generation. All the leaf nodes up
  // to the given depth are generated and counted, and the sum is returned.
  template<bool Root>
  uint64_t perft(Position& pos, Depth depth) {

    StateInfo st;
    ASSERT_ALIGNED(&st, Eval::NNUE::CacheLineSize);

    uint64_t cnt, nodes = 0;
    const bool leaf = (depth == 2);

    for (const auto& m : MoveList<LEGAL>(pos))
    {
        if (Root && depth <= 1)
            cnt = 1, nodes++;
        else
        {
            pos.do_move(m, st);
            cnt = leaf ? MoveList<LEGAL>(pos).size() : perft<false>(pos, depth - 1);
            nodes += cnt;
            pos.undo_move(m);
        }
        if (Root)
            sync_cout << UCI::move(m, pos.is_chess960()) << ": " << cnt << sync_endl;
    }
    return nodes;
  }

} // namespace


/// Search::init() is called at startup to initialize various lookup tables

void Search::init() {

  for (int i = 1; i < MAX_MOVES; ++i)
      Reductions[i] = int(21.9 * std::log(i));
}


/// Search::clear() resets search state to its initial value

void Search::clear() {

  Threads.main()->wait_for_search_finished();

  Time.availableNodes = 0;
  TT.clear();
  Threads.clear();
  Tablebases::init(Options["SyzygyPath"]); // Free mapped files
}


/// MainThread::search() is started when the program receives the UCI 'go'
/// command. It searches from the root position and outputs the "bestmove".

void MainThread::search() {

  if (Limits.perft)
  {
      nodes = perft<true>(rootPos, Limits.perft);
      sync_cout << "\nNodes searched: " << nodes << "\n" << sync_endl;
      return;
  }

  Color us = rootPos.side_to_move();
  Time.init(Limits, us, rootPos.game_ply());
  TT.new_search();

  Eval::NNUE::verify();

  if (rootMoves.empty())
  {
      rootMoves.emplace_back(MOVE_NONE);
      sync_cout << "info depth 0 score "
                << UCI::value(rootPos.checkers() ? -VALUE_MATE : VALUE_DRAW)
                << sync_endl;
  }
  else
  {
      Threads.start_searching(); // start non-main threads
      Thread::search();          // main thread start searching
  }

  // When we reach the maximum depth, we can arrive here without a raise of
  // Threads.stop. However, if we are pondering or in an infinite search,
  // the UCI protocol states that we shouldn't print the best move before the
  // GUI sends a "stop" or "ponderhit" command. We therefore simply wait here
  // until the GUI sends one of those commands.

  while (!Threads.stop && (ponder || Limits.infinite))
  {} // Busy wait for a stop or a ponder reset

  // Stop the threads if not already stopped (also raise the stop if
  // "ponderhit" just reset Threads.ponder).
  Threads.stop = true;

  // Wait until all threads have finished
  Threads.wait_for_search_finished();

  // When playing in 'nodes as time' mode, subtract the searched nodes from
  // the available ones before exiting.
  if (Limits.npmsec)
      Time.availableNodes += Limits.inc[us] - Threads.nodes_searched();

  Thread* bestThread = this;

  if (   int(Options["MultiPV"]) == 1
      && !Limits.depth
      && !(Skill(Options["Skill Level"]).enabled() || int(Options["UCI_LimitStrength"]))
      && rootMoves[0].pv[0] != MOVE_NONE)
      bestThread = Threads.get_best_thread();

  bestPreviousScore = bestThread->rootMoves[0].score;

  // Send again PV info if we have a new best thread
  if (bestThread != this)
      sync_cout << UCI::pv(bestThread->rootPos, bestThread->completedDepth, -VALUE_INFINITE, VALUE_INFINITE) << sync_endl;

  sync_cout << "bestmove " << UCI::move(bestThread->rootMoves[0].pv[0], rootPos.is_chess960());

  if (bestThread->rootMoves[0].pv.size() > 1 || bestThread->rootMoves[0].extract_ponder_from_tt(rootPos))
      std::cout << " ponder " << UCI::move(bestThread->rootMoves[0].pv[1], rootPos.is_chess960());

  std::cout << sync_endl;
}


/// Thread::search() is the main iterative deepening loop. It calls search()
/// repeatedly with increasing depth until the allocated thinking time has been
/// consumed, the user stops the search, or the maximum search depth is reached.

void Thread::search() {

  // To allow access to (ss-7) up to (ss+2), the stack must be oversized.
  // The former is needed to allow update_continuation_histories(ss-1, ...),
  // which accesses its argument at ss-6, also near the root.
  // The latter is needed for statScore and killer initialization.
  Stack stack[MAX_PLY+10], *ss = stack+7;
  Move  pv[MAX_PLY+1];
  Value bestValue, alpha, beta, delta;
  Move  lastBestMove = MOVE_NONE;
  Depth lastBestMoveDepth = 0;
  MainThread* mainThread = (this == Threads.main() ? Threads.main() : nullptr);
  double timeReduction = 1, totBestMoveChanges = 0;
  Color us = rootPos.side_to_move();
  int iterIdx = 0;

  std::memset(ss-7, 0, 10 * sizeof(Stack));
  for (int i = 7; i > 0; i--)
      (ss-i)->continuationHistory = &this->continuationHistory[0][0][NO_PIECE][0]; // Use as a sentinel

  for (int i = 0; i <= MAX_PLY + 2; ++i)
      (ss+i)->ply = i;

  ss->pv = pv;

  bestValue = delta = alpha = -VALUE_INFINITE;
  beta = VALUE_INFINITE;

  if (mainThread)
  {
      if (mainThread->bestPreviousScore == VALUE_INFINITE)
          for (int i = 0; i < 4; ++i)
              mainThread->iterValue[i] = VALUE_ZERO;
      else
          for (int i = 0; i < 4; ++i)
              mainThread->iterValue[i] = mainThread->bestPreviousScore;
  }

  std::copy(&lowPlyHistory[2][0], &lowPlyHistory.back().back() + 1, &lowPlyHistory[0][0]);
  std::fill(&lowPlyHistory[MAX_LPH - 2][0], &lowPlyHistory.back().back() + 1, 0);

  size_t multiPV = size_t(Options["MultiPV"]);

  // Pick integer skill levels, but non-deterministically round up or down
  // such that the average integer skill corresponds to the input floating point one.
  // UCI_Elo is converted to a suitable fractional skill level, using anchoring
  // to CCRL Elo (goldfish 1.13 = 2000) and a fit through Ordo derived Elo
  // for match (TC 60+0.6) results spanning a wide range of k values.
  PRNG rng(now());
  double floatLevel = Options["UCI_LimitStrength"] ?
                      std::clamp(std::pow((Options["UCI_Elo"] - 1346.6) / 143.4, 1 / 0.806), 0.0, 20.0) :
                        double(Options["Skill Level"]);
  int intLevel = int(floatLevel) +
                 ((floatLevel - int(floatLevel)) * 1024 > rng.rand<unsigned>() % 1024  ? 1 : 0);
  Skill skill(intLevel);

  // When playing with strength handicap enable MultiPV search that we will
  // use behind the scenes to retrieve a set of possible moves.
  if (skill.enabled())
      multiPV = std::max(multiPV, (size_t)4);

  multiPV = std::min(multiPV, rootMoves.size());
  ttHitAverage = TtHitAverageWindow * TtHitAverageResolution / 2;

  trend = SCORE_ZERO;

  int searchAgainCounter = 0;

  // Iterative deepening loop until requested to stop or the target depth is reached
  while (   ++rootDepth < MAX_PLY
         && !Threads.stop
         && !(Limits.depth && mainThread && rootDepth > Limits.depth))
  {
      // Age out PV variability metric
      if (mainThread)
          totBestMoveChanges /= 2;

      // Save the last iteration's scores before first PV line is searched and
      // all the move scores except the (new) PV are set to -VALUE_INFINITE.
      for (RootMove& rm : rootMoves)
          rm.previousScore = rm.score;

      size_t pvFirst = 0;
      pvLast = 0;

      if (!Threads.increaseDepth)
         searchAgainCounter++;

      // MultiPV loop. We perform a full root search for each PV line
      for (pvIdx = 0; pvIdx < multiPV && !Threads.stop; ++pvIdx)
      {
          if (pvIdx == pvLast)
          {
              pvFirst = pvLast;
              for (pvLast++; pvLast < rootMoves.size(); pvLast++)
                  if (rootMoves[pvLast].tbRank != rootMoves[pvFirst].tbRank)
                      break;
          }

          // Reset UCI info selDepth for each depth and each PV line
          selDepth = 0;

          // Reset aspiration window starting size
          if (rootDepth >= 4)
          {
              Value prev = rootMoves[pvIdx].previousScore;
              delta = Value(17);
              alpha = std::max(prev - delta,-VALUE_INFINITE);
              beta  = std::min(prev + delta, VALUE_INFINITE);

              // Adjust trend based on root move's previousScore (dynamic contempt)
              int tr = 113 * prev / (abs(prev) + 147);

              trend = (us == WHITE ?  make_score(tr, tr / 2)
                                   : -make_score(tr, tr / 2));
          }

          // Start with a small aspiration window and, in the case of a fail
          // high/low, re-search with a bigger window until we don't fail
          // high/low anymore.
          int failedHighCnt = 0;
          while (true)
          {
              Depth adjustedDepth = std::max(1, rootDepth - failedHighCnt - searchAgainCounter);
              bestValue = Stockfish::search<Root>(rootPos, ss, alpha, beta, adjustedDepth, false);

              // Bring the best move to the front. It is critical that sorting
              // is done with a stable algorithm because all the values but the
              // first and eventually the new best one are set to -VALUE_INFINITE
              // and we want to keep the same order for all the moves except the
              // new PV that goes to the front. Note that in case of MultiPV
              // search the already searched PV lines are preserved.
              std::stable_sort(rootMoves.begin() + pvIdx, rootMoves.begin() + pvLast);

              // If search has been stopped, we break immediately. Sorting is
              // safe because RootMoves is still valid, although it refers to
              // the previous iteration.
              if (Threads.stop)
                  break;

              // When failing high/low give some update (without cluttering
              // the UI) before a re-search.
              if (   mainThread
                  && multiPV == 1
                  && (bestValue <= alpha || bestValue >= beta)
                  && Time.elapsed() > 3000)
                  sync_cout << UCI::pv(rootPos, rootDepth, alpha, beta) << sync_endl;

              // In case of failing low/high increase aspiration window and
              // re-search, otherwise exit the loop.
              if (bestValue <= alpha)
              {
                  beta = (alpha + beta) / 2;
                  alpha = std::max(bestValue - delta, -VALUE_INFINITE);

                  failedHighCnt = 0;
                  if (mainThread)
                      mainThread->stopOnPonderhit = false;
              }
              else if (bestValue >= beta)
              {
                  beta = std::min(bestValue + delta, VALUE_INFINITE);
                  ++failedHighCnt;
              }
              else
                  break;

              delta += delta / 4 + 5;

              assert(alpha >= -VALUE_INFINITE && beta <= VALUE_INFINITE);
          }

          // Sort the PV lines searched so far and update the GUI
          std::stable_sort(rootMoves.begin() + pvFirst, rootMoves.begin() + pvIdx + 1);

          if (    mainThread
              && (Threads.stop || pvIdx + 1 == multiPV || Time.elapsed() > 3000))
              sync_cout << UCI::pv(rootPos, rootDepth, alpha, beta) << sync_endl;
      }

      if (!Threads.stop)
          completedDepth = rootDepth;

      if (rootMoves[0].pv[0] != lastBestMove) {
         lastBestMove = rootMoves[0].pv[0];
         lastBestMoveDepth = rootDepth;
      }

      // Have we found a "mate in x"?
      if (   Limits.mate
          && bestValue >= VALUE_MATE_IN_MAX_PLY
          && VALUE_MATE - bestValue <= 2 * Limits.mate)
          Threads.stop = true;

      if (!mainThread)
          continue;

      // If skill level is enabled and time is up, pick a sub-optimal best move
      if (skill.enabled() && skill.time_to_pick(rootDepth))
          skill.pick_best(multiPV);

      // Do we have time for the next iteration? Can we stop searching now?
      if (    Limits.use_time_management()
          && !Threads.stop
          && !mainThread->stopOnPonderhit)
      {
          double fallingEval = (318 + 6 * (mainThread->bestPreviousScore - bestValue)
                                    + 6 * (mainThread->iterValue[iterIdx] - bestValue)) / 825.0;
          fallingEval = std::clamp(fallingEval, 0.5, 1.5);

          // If the bestMove is stable over several iterations, reduce time accordingly
          timeReduction = lastBestMoveDepth + 9 < completedDepth ? 1.92 : 0.95;
          double reduction = (1.47 + mainThread->previousTimeReduction) / (2.32 * timeReduction);

          // Use part of the gained time from a previous stable move for the current move
          for (Thread* th : Threads)
          {
              totBestMoveChanges += th->bestMoveChanges;
              th->bestMoveChanges = 0;
          }
          double bestMoveInstability = 1.073 + std::max(1.0, 2.25 - 9.9 / rootDepth)
                                              * totBestMoveChanges / Threads.size();
          double totalTime = Time.optimum() * fallingEval * reduction * bestMoveInstability;

          // Cap used time in case of a single legal move for a better viewer experience in tournaments
          // yielding correct scores and sufficiently fast moves.
          if (rootMoves.size() == 1)
              totalTime = std::min(500.0, totalTime);

          // Stop the search if we have exceeded the totalTime
          if (Time.elapsed() > totalTime)
          {
              // If we are allowed to ponder do not stop the search now but
              // keep pondering until the GUI sends "ponderhit" or "stop".
              if (mainThread->ponder)
                  mainThread->stopOnPonderhit = true;
              else
                  Threads.stop = true;
          }
          else if (   Threads.increaseDepth
                   && !mainThread->ponder
                   && Time.elapsed() > totalTime * 0.58)
                   Threads.increaseDepth = false;
          else
                   Threads.increaseDepth = true;
      }

      mainThread->iterValue[iterIdx] = bestValue;
      iterIdx = (iterIdx + 1) & 3;
  }

  if (!mainThread)
      return;

  mainThread->previousTimeReduction = timeReduction;

  // If skill level is enabled, swap best PV line with the sub-optimal one
  if (skill.enabled())
      std::swap(rootMoves[0], *std::find(rootMoves.begin(), rootMoves.end(),
                skill.best ? skill.best : skill.pick_best(multiPV)));
}


namespace {

  // search<>() is the main search function for both PV and non-PV nodes

  template <NodeType nodeType>
  Value search(Position& pos, Stack* ss, Value alpha, Value beta, Depth depth, bool cutNode) {

    constexpr bool PvNode = nodeType != NonPV;
    constexpr bool rootNode = nodeType == Root;
    const Depth maxNextDepth = rootNode ? depth : depth + 1;

    // Check if we have an upcoming move which draws by repetition, or
    // if the opponent had an alternative move earlier to this position.
    if (   !rootNode
        && pos.rule50_count() >= 3
        && alpha < VALUE_DRAW
        && pos.has_game_cycle(ss->ply))
    {
        alpha = value_draw(pos.this_thread());
        if (alpha >= beta)
            return alpha;
    }

    // Dive into quiescence search when the depth reaches zero
    if (depth <= 0)
        return qsearch<PvNode ? PV : NonPV>(pos, ss, alpha, beta);

    assert(-VALUE_INFINITE <= alpha && alpha < beta && beta <= VALUE_INFINITE);
    assert(PvNode || (alpha == beta - 1));
    assert(0 < depth && depth < MAX_PLY);
    assert(!(PvNode && cutNode));

    Move pv[MAX_PLY+1], capturesSearched[32], quietsSearched[64];
    StateInfo st;
    ASSERT_ALIGNED(&st, Eval::NNUE::CacheLineSize);

    TTEntry* tte;
    Key posKey;
    Move ttMove, move, excludedMove, bestMove;
    Depth extension, newDepth;
    Value bestValue, value, ttValue, eval, maxValue, probCutBeta;
    bool givesCheck, improving, didLMR, priorCapture;
    bool captureOrPromotion, doFullDepthSearch, moveCountPruning,
         ttCapture, singularQuietLMR;
    Piece movedPiece;
    int moveCount, captureCount, quietCount;

    // Step 1. Initialize node
    Thread* thisThread = pos.this_thread();
    ss->inCheck        = pos.checkers();
    priorCapture       = pos.captured_piece();
    Color us           = pos.side_to_move();
    moveCount          = captureCount = quietCount = ss->moveCount = 0;
    bestValue          = -VALUE_INFINITE;
    maxValue           = VALUE_INFINITE;

    // Check for the available remaining time
    if (thisThread == Threads.main())
        static_cast<MainThread*>(thisThread)->check_time();

    // Used to send selDepth info to GUI (selDepth counts from 1, ply from 0)
    if (PvNode && thisThread->selDepth < ss->ply + 1)
        thisThread->selDepth = ss->ply + 1;

    if (!rootNode)
    {
        // Step 2. Check for aborted search and immediate draw
        if (   Threads.stop.load(std::memory_order_relaxed)
            || pos.is_draw(ss->ply)
            || ss->ply >= MAX_PLY)
            return (ss->ply >= MAX_PLY && !ss->inCheck) ? evaluate(pos)
                                                        : value_draw(pos.this_thread());

        // Step 3. Mate distance pruning. Even if we mate at the next move our score
        // would be at best mate_in(ss->ply+1), but if alpha is already bigger because
        // a shorter mate was found upward in the tree then there is no need to search
        // because we will never beat the current alpha. Same logic but with reversed
        // signs applies also in the opposite condition of being mated instead of giving
        // mate. In this case return a fail-high score.
        alpha = std::max(mated_in(ss->ply), alpha);
        beta = std::min(mate_in(ss->ply+1), beta);
        if (alpha >= beta)
            return alpha;
    }

    assert(0 <= ss->ply && ss->ply < MAX_PLY);

    (ss+1)->ttPv         = false;
    (ss+1)->excludedMove = bestMove = MOVE_NONE;
    (ss+2)->killers[0]   = (ss+2)->killers[1] = MOVE_NONE;
    ss->doubleExtensions = (ss-1)->doubleExtensions;
    Square prevSq        = to_sq((ss-1)->currentMove);

    // Initialize statScore to zero for the grandchildren of the current position.
    // So statScore is shared between all grandchildren and only the first grandchild
    // starts with statScore = 0. Later grandchildren start with the last calculated
    // statScore of the previous grandchild. This influences the reduction rules in
    // LMR which are based on the statScore of parent position.
    if (!rootNode)
        (ss+2)->statScore = 0;

    // Step 4. Transposition table lookup. We don't want the score of a partial
    // search to overwrite a previous full search TT value, so we use a different
    // position key in case of an excluded move.
    excludedMove = ss->excludedMove;
    posKey = excludedMove == MOVE_NONE ? pos.key() : pos.key() ^ make_key(excludedMove);
    tte = TT.probe(posKey, ss->ttHit);
    ttValue = ss->ttHit ? value_from_tt(tte->value(), ss->ply, pos.rule50_count()) : VALUE_NONE;
    ttMove =  rootNode ? thisThread->rootMoves[thisThread->pvIdx].pv[0]
            : ss->ttHit    ? tte->move() : MOVE_NONE;
    if (!excludedMove)
        ss->ttPv = PvNode || (ss->ttHit && tte->is_pv());

    // Update low ply history for previous move if we are near root and position is or has been in PV
    if (   ss->ttPv
        && depth > 12
        && ss->ply - 1 < MAX_LPH
        && !priorCapture
        && is_ok((ss-1)->currentMove))
        thisThread->lowPlyHistory[ss->ply - 1][from_to((ss-1)->currentMove)] << stat_bonus(depth - 5);

    // thisThread->ttHitAverage can be used to approximate the running average of ttHit
    thisThread->ttHitAverage =   (TtHitAverageWindow - 1) * thisThread->ttHitAverage / TtHitAverageWindow
                                + TtHitAverageResolution * ss->ttHit;

    // At non-PV nodes we check for an early TT cutoff
    if (  !PvNode
        && ss->ttHit
        && tte->depth() >= depth
        && ttValue != VALUE_NONE // Possible in case of TT access race
        && (ttValue >= beta ? (tte->bound() & BOUND_LOWER)
                            : (tte->bound() & BOUND_UPPER)))
    {
        // If ttMove is quiet, update move sorting heuristics on TT hit
        if (ttMove)
        {
            if (ttValue >= beta)
            {
                // Bonus for a quiet ttMove that fails high
                if (!pos.capture_or_promotion(ttMove))
                    update_quiet_stats(pos, ss, ttMove, stat_bonus(depth), depth);

                // Extra penalty for early quiet moves of the previous ply
                if ((ss-1)->moveCount <= 2 && !priorCapture)
                    update_continuation_histories(ss-1, pos.piece_on(prevSq), prevSq, -stat_bonus(depth + 1));
            }
            // Penalty for a quiet ttMove that fails low
            else if (!pos.capture_or_promotion(ttMove))
            {
                int penalty = -stat_bonus(depth);
                thisThread->mainHistory[us][from_to(ttMove)] << penalty;
                update_continuation_histories(ss, pos.moved_piece(ttMove), to_sq(ttMove), penalty);
            }
        }

        // Partial workaround for the graph history interaction problem
        // For high rule50 counts don't produce transposition table cutoffs.
        if (pos.rule50_count() < 90)
            return ttValue;
    }

    // Step 5. Tablebases probe
    if (!rootNode && TB::Cardinality)
    {
        int piecesCount = pos.count<ALL_PIECES>();

        if (    piecesCount <= TB::Cardinality
            && (piecesCount <  TB::Cardinality || depth >= TB::ProbeDepth)
            &&  pos.rule50_count() == 0
            && !pos.can_castle(ANY_CASTLING))
        {
            TB::ProbeState err;
            TB::WDLScore wdl = Tablebases::probe_wdl(pos, &err);

            // Force check of time on the next occasion
            if (thisThread == Threads.main())
                static_cast<MainThread*>(thisThread)->callsCnt = 0;

            if (err != TB::ProbeState::FAIL)
            {
                thisThread->tbHits.fetch_add(1, std::memory_order_relaxed);

                int drawScore = TB::UseRule50 ? 1 : 0;

                // use the range VALUE_MATE_IN_MAX_PLY to VALUE_TB_WIN_IN_MAX_PLY to score
                value =  wdl < -drawScore ? VALUE_MATED_IN_MAX_PLY + ss->ply + 1
                       : wdl >  drawScore ? VALUE_MATE_IN_MAX_PLY - ss->ply - 1
                                          : VALUE_DRAW + 2 * wdl * drawScore;

                Bound b =  wdl < -drawScore ? BOUND_UPPER
                         : wdl >  drawScore ? BOUND_LOWER : BOUND_EXACT;

                if (    b == BOUND_EXACT
                    || (b == BOUND_LOWER ? value >= beta : value <= alpha))
                {
                    tte->save(posKey, value_to_tt(value, ss->ply), ss->ttPv, b,
                              std::min(MAX_PLY - 1, depth + 6),
                              MOVE_NONE, VALUE_NONE);

                    return value;
                }

                if (PvNode)
                {
                    if (b == BOUND_LOWER)
                        bestValue = value, alpha = std::max(alpha, bestValue);
                    else
                        maxValue = value;
                }
            }
        }
    }

    CapturePieceToHistory& captureHistory = thisThread->captureHistory;

    // Step 6. Static evaluation of the position
    if (ss->inCheck)
    {
        // Skip early pruning when in check
        ss->staticEval = eval = VALUE_NONE;
        improving = false;
        goto moves_loop;
    }
    else if (ss->ttHit)
    {
        // Never assume anything about values stored in TT
        ss->staticEval = eval = tte->eval();
        if (eval == VALUE_NONE)
            ss->staticEval = eval = evaluate(pos);

        // Randomize draw evaluation
        if (eval == VALUE_DRAW)
            eval = value_draw(thisThread);

        // Can ttValue be used as a better position evaluation?
        if (    ttValue != VALUE_NONE
            && (tte->bound() & (ttValue > eval ? BOUND_LOWER : BOUND_UPPER)))
            eval = ttValue;
    }
    else
    {
        // In case of null move search use previous static eval with a different sign
        // and addition of two tempos
        if ((ss-1)->currentMove != MOVE_NULL)
            ss->staticEval = eval = evaluate(pos);
        else
            ss->staticEval = eval = -(ss-1)->staticEval;

        // Save static evaluation into transposition table
        if(!excludedMove)
        tte->save(posKey, VALUE_NONE, ss->ttPv, BOUND_NONE, DEPTH_NONE, MOVE_NONE, eval);
    }

    // Use static evaluation difference to improve quiet move ordering
    if (is_ok((ss-1)->currentMove) && !(ss-1)->inCheck && !priorCapture)
    {
        int bonus = std::clamp(-depth * 4 * int((ss-1)->staticEval + ss->staticEval), -1000, 1000);
        thisThread->mainHistory[~us][from_to((ss-1)->currentMove)] << bonus;
    }

    // Set up improving flag that is used in various pruning heuristics
    // We define position as improving if static evaluation of position is better
    // Than the previous static evaluation at our turn
    // In case of us being in check at our previous move we look at move prior to it
    improving =  (ss-2)->staticEval == VALUE_NONE
               ? ss->staticEval > (ss-4)->staticEval || (ss-4)->staticEval == VALUE_NONE
               : ss->staticEval > (ss-2)->staticEval;

    // Step 7. Futility pruning: child node (~50 Elo)
    if (   !PvNode
        &&  eval - futility_margin(depth, improving) >= beta
        &&  eval < VALUE_KNOWN_WIN) // Do not return unproven wins
        return eval;

    // Step 8. Null move search with verification search (~40 Elo)
    if (   !PvNode
        && (ss-1)->currentMove != MOVE_NULL
        && (ss-1)->statScore < 23767
        &&  eval >= beta
        &&  eval >= ss->staticEval
        &&  ss->staticEval >= beta - 20 * depth - 22 * improving + 168 * ss->ttPv + 159
        && !excludedMove
        &&  pos.non_pawn_material(us)
        && (ss->ply >= thisThread->nmpMinPly || us != thisThread->nmpColor))
    {
        assert(eval - beta >= 0);

        // Null move dynamic reduction based on depth and value
        Depth R = (1090 + 81 * depth) / 256 + std::min(int(eval - beta) / 205, 3);

        ss->currentMove = MOVE_NULL;
        ss->continuationHistory = &thisThread->continuationHistory[0][0][NO_PIECE][0];

        pos.do_null_move(st);

        Value nullValue = -search<NonPV>(pos, ss+1, -beta, -beta+1, depth-R, !cutNode);

        pos.undo_null_move();

        if (nullValue >= beta)
        {
            // Do not return unproven mate or TB scores
            if (nullValue >= VALUE_TB_WIN_IN_MAX_PLY)
                nullValue = beta;

            if (thisThread->nmpMinPly || (abs(beta) < VALUE_KNOWN_WIN && depth < 14))
                return nullValue;

            assert(!thisThread->nmpMinPly); // Recursive verification is not allowed

            // Do verification search at high depths, with null move pruning disabled
            // for us, until ply exceeds nmpMinPly.
            thisThread->nmpMinPly = ss->ply + 3 * (depth-R) / 4;
            thisThread->nmpColor = us;

            Value v = search<NonPV>(pos, ss, beta-1, beta, depth-R, false);

            thisThread->nmpMinPly = 0;

            if (v >= beta)
                return nullValue;
        }
    }

    probCutBeta = beta + 209 - 44 * improving;

    // Step 9. ProbCut (~4 Elo)
    // If we have a good enough capture and a reduced search returns a value
    // much above beta, we can (almost) safely prune the previous move.
    if (   !PvNode
        &&  depth > 4
        &&  abs(beta) < VALUE_TB_WIN_IN_MAX_PLY
        // if value from transposition table is lower than probCutBeta, don't attempt probCut
        // there and in further interactions with transposition table cutoff depth is set to depth - 3
        // because probCut search has depth set to depth - 4 but we also do a move before it
        // so effective depth is equal to depth - 3
        && !(   ss->ttHit
             && tte->depth() >= depth - 3
             && ttValue != VALUE_NONE
             && ttValue < probCutBeta))
    {
        assert(probCutBeta < VALUE_INFINITE);

        MovePicker mp(pos, ttMove, probCutBeta - ss->staticEval, &captureHistory);
        int probCutCount = 0;
        bool ttPv = ss->ttPv;
        ss->ttPv = false;

        while (   (move = mp.next_move()) != MOVE_NONE
               && probCutCount < 2 + 2 * cutNode)
            if (move != excludedMove && pos.legal(move))
            {
                assert(pos.capture_or_promotion(move));
                assert(depth >= 5);

                captureOrPromotion = true;
                probCutCount++;

                ss->currentMove = move;
                ss->continuationHistory = &thisThread->continuationHistory[ss->inCheck]
                                                                          [captureOrPromotion]
                                                                          [pos.moved_piece(move)]
                                                                          [to_sq(move)];

                pos.do_move(move, st);

                // Perform a preliminary qsearch to verify that the move holds
                value = -qsearch<NonPV>(pos, ss+1, -probCutBeta, -probCutBeta+1);

                // If the qsearch held, perform the regular search
                if (value >= probCutBeta)
                    value = -search<NonPV>(pos, ss+1, -probCutBeta, -probCutBeta+1, depth - 4, !cutNode);

                pos.undo_move(move);

                if (value >= probCutBeta)
                {
                    // if transposition table doesn't have equal or more deep info write probCut data into it
                    if ( !(ss->ttHit
                       && tte->depth() >= depth - 3
                       && ttValue != VALUE_NONE))
                        tte->save(posKey, value_to_tt(value, ss->ply), ttPv,
                            BOUND_LOWER,
                            depth - 3, move, ss->staticEval);
                    return value;
                }
            }
         ss->ttPv = ttPv;
    }

    // Step 10. If the position is not in TT, decrease depth by 2
    if (   PvNode
        && depth >= 6
        && !ttMove)
        depth -= 2;

moves_loop: // When in check, search starts from here

    ttCapture = ttMove && pos.capture_or_promotion(ttMove);

    // Step 11. A small Probcut idea, when we are in check
    probCutBeta = beta + 409;
    if (   ss->inCheck
        && !PvNode
        && depth >= 4
        && ttCapture
        && (tte->bound() & BOUND_LOWER)
        && tte->depth() >= depth - 3
        && ttValue >= probCutBeta
        && abs(ttValue) <= VALUE_KNOWN_WIN
        && abs(beta) <= VALUE_KNOWN_WIN
       )
        return probCutBeta;


    const PieceToHistory* contHist[] = { (ss-1)->continuationHistory, (ss-2)->continuationHistory,
                                          nullptr                   , (ss-4)->continuationHistory,
                                          nullptr                   , (ss-6)->continuationHistory };

    Move countermove = thisThread->counterMoves[pos.piece_on(prevSq)][prevSq];

    MovePicker mp(pos, ttMove, depth, &thisThread->mainHistory,
                                      &thisThread->lowPlyHistory,
                                      &captureHistory,
                                      contHist,
                                      countermove,
                                      ss->killers,
                                      ss->ply);

    value = bestValue;
    singularQuietLMR = moveCountPruning = false;
    bool doubleExtension = false;

    // Indicate PvNodes that will probably fail low if the node was searched
    // at a depth equal or greater than the current depth, and the result of this search was a fail low.
    bool likelyFailLow =    PvNode
                         && ttMove
                         && (tte->bound() & BOUND_UPPER)
                         && tte->depth() >= depth;

    // Step 12. Loop through all pseudo-legal moves until no moves remain
    // or a beta cutoff occurs.
    while ((move = mp.next_move(moveCountPruning)) != MOVE_NONE)
    {
      assert(is_ok(move));

      if (move == excludedMove)
          continue;

      // At root obey the "searchmoves" option and skip moves not listed in Root
      // Move List. As a consequence any illegal move is also skipped. In MultiPV
      // mode we also skip PV moves which have been already searched and those
      // of lower "TB rank" if we are in a TB root position.
      if (rootNode && !std::count(thisThread->rootMoves.begin() + thisThread->pvIdx,
                                  thisThread->rootMoves.begin() + thisThread->pvLast, move))
          continue;

      // Check for legality
      if (!rootNode && !pos.legal(move))
          continue;

      ss->moveCount = ++moveCount;

      if (rootNode && thisThread == Threads.main() && Time.elapsed() > 3000)
          sync_cout << "info depth " << depth
                    << " currmove " << UCI::move(move, pos.is_chess960())
                    << " currmovenumber " << moveCount + thisThread->pvIdx << sync_endl;
      if (PvNode)
          (ss+1)->pv = nullptr;

      extension = 0;
      captureOrPromotion = pos.capture_or_promotion(move);
      movedPiece = pos.moved_piece(move);
      givesCheck = pos.gives_check(move);

<<<<<<< HEAD
      // Indicate PvNodes that will probably fail low if node was searched with non-PV search
      // at depth equal or greater to current depth and result of this search was far below alpha
      bool likelyFailLow =    PvNode
                           && ttMove
                           && (tte->bound() & BOUND_UPPER)
                           && ttValue < alpha + 200 + 100 * depth
                           && tte->depth() >= depth;

=======
>>>>>>> ce288938
      // Calculate new depth for this move
      newDepth = depth - 1;

      // Step 13. Pruning at shallow depth (~200 Elo)
      if (  !rootNode
          && pos.non_pawn_material(us)
          && bestValue > VALUE_TB_LOSS_IN_MAX_PLY)
      {
          // Skip quiet moves if movecount exceeds our FutilityMoveCount threshold
          moveCountPruning = moveCount >= futility_move_count(improving, depth);

          // Reduced depth of the next LMR search
          int lmrDepth = std::max(newDepth - reduction(improving, depth, moveCount), 0);

          if (   captureOrPromotion
              || givesCheck)
          {
              // Capture history based pruning when the move doesn't give check
              if (   !givesCheck
                  && lmrDepth < 1
                  && captureHistory[movedPiece][to_sq(move)][type_of(pos.piece_on(to_sq(move)))] < 0)
                  continue;

              // SEE based pruning
              if (!pos.see_ge(move, Value(-218) * depth)) // (~25 Elo)
                  continue;
          }
          else
          {
              // Continuation history based pruning (~20 Elo)
              if (   lmrDepth < 5
                  && (*contHist[0])[movedPiece][to_sq(move)] < CounterMovePruneThreshold
                  && (*contHist[1])[movedPiece][to_sq(move)] < CounterMovePruneThreshold)
                  continue;

              // Futility pruning: parent node (~5 Elo)
              if (   !ss->inCheck
                  && ss->staticEval + 174 + 157 * lmrDepth <= alpha
                  &&  (*contHist[0])[movedPiece][to_sq(move)]
                    + (*contHist[1])[movedPiece][to_sq(move)]
                    + (*contHist[3])[movedPiece][to_sq(move)]
                    + (*contHist[5])[movedPiece][to_sq(move)] / 3 < 28255)
                  continue;

              // Prune moves with negative SEE (~20 Elo)
              if (!pos.see_ge(move, Value(-(30 - std::min(lmrDepth, 18)) * lmrDepth * lmrDepth)))
                  continue;
          }
      }

      // Step 14. Extensions (~75 Elo)

      // Singular extension search (~70 Elo). If all moves but one fail low on a
      // search of (alpha-s, beta-s), and just one fails high on (alpha, beta),
      // then that move is singular and should be extended. To verify this we do
      // a reduced search on all the other moves but the ttMove and if the
      // result is lower than ttValue minus a margin, then we will extend the ttMove.
      if (   !rootNode
          &&  depth >= 7
          &&  move == ttMove
          && !excludedMove // Avoid recursive singular search
       /* &&  ttValue != VALUE_NONE Already implicit in the next condition */
          &&  abs(ttValue) < VALUE_KNOWN_WIN
          && (tte->bound() & BOUND_LOWER)
          &&  tte->depth() >= depth - 3)
      {
          Value singularBeta = ttValue - 2 * depth;
          Depth singularDepth = (depth - 1) / 2;

          ss->excludedMove = move;
          value = search<NonPV>(pos, ss, singularBeta - 1, singularBeta, singularDepth, cutNode);
          ss->excludedMove = MOVE_NONE;

          if (value < singularBeta)
          {
              extension = 1;
              singularQuietLMR = !ttCapture;

              // Avoid search explosion by limiting the number of double extensions to at most 3
              if (   !PvNode
                  && value < singularBeta - 93
                  && ss->doubleExtensions < 3)
              {
                  extension = 2;
                  doubleExtension = true;
              }
          }

          // Multi-cut pruning
          // Our ttMove is assumed to fail high, and now we failed high also on a reduced
          // search without the ttMove. So we assume this expected Cut-node is not singular,
          // that multiple moves fail high, and we can prune the whole subtree by returning
          // a soft bound.
          else if (singularBeta >= beta)
              return singularBeta;

          // If the eval of ttMove is greater than beta we try also if there is another
          // move that pushes it over beta, if so also produce a cutoff.
          else if (ttValue >= beta)
          {
              ss->excludedMove = move;
              value = search<NonPV>(pos, ss, beta - 1, beta, (depth + 3) / 2, cutNode);
              ss->excludedMove = MOVE_NONE;

              if (value >= beta)
                  return beta;
          }
      }
      else if (   givesCheck
               && depth > 6
               && abs(ss->staticEval) > Value(100))
          extension = 1;

      // Add extension to new depth
      newDepth += extension;
      ss->doubleExtensions = (ss-1)->doubleExtensions + (extension == 2);

      // Speculative prefetch as early as possible
      prefetch(TT.first_entry(pos.key_after(move)));

      // Update the current move (this must be done after singular extension search)
      ss->currentMove = move;
      ss->continuationHistory = &thisThread->continuationHistory[ss->inCheck]
                                                                [captureOrPromotion]
                                                                [movedPiece]
                                                                [to_sq(move)];

      // Step 15. Make the move
      pos.do_move(move, st, givesCheck);

      // Step 16. Late moves reduction / extension (LMR, ~200 Elo)
      // We use various heuristics for the sons of a node after the first son has
      // been searched. In general we would like to reduce them, but there are many
      // cases where we extend a son if it has good chances to be "interesting".
      if (    depth >= 3
          &&  moveCount > 1 + 2 * rootNode
          && (  !captureOrPromotion
              || (cutNode && (ss-1)->moveCount > 1)
              || !ss->ttPv)
          && (!PvNode || ss->ply > 1 || thisThread->id() % 4 != 3))
      {
          Depth r = reduction(improving, depth, moveCount);

          if (PvNode)
              r--;

          // Decrease reduction if the ttHit running average is large (~0 Elo)
          if (thisThread->ttHitAverage > 537 * TtHitAverageResolution * TtHitAverageWindow / 1024)
              r--;

          // Decrease reduction if position is or has been on the PV
<<<<<<< HEAD
          // and node is not likely to fail low (~10 Elo)
          if (ss->ttPv && !likelyFailLow)
=======
          // and node is not likely to fail low. (~3 Elo)
          if (   ss->ttPv
              && !likelyFailLow)
>>>>>>> ce288938
              r -= 2;

          // Increase reduction at root and non-PV nodes when the best move does not change frequently
          if (   (rootNode || !PvNode)
              && thisThread->bestMoveChanges <= 2)
              r++;

          // Decrease reduction if opponent's move count is high (~1 Elo)
          if ((ss-1)->moveCount > 13)
              r--;

          // Decrease reduction if ttMove has been singularly extended (~1 Elo)
          if (singularQuietLMR)
              r--;

          // Increase reduction for cut nodes (~3 Elo)
          if (cutNode && move != ss->killers[0])
              r += 2;

          if (!captureOrPromotion)
          {
              // Increase reduction if ttMove is a capture (~3 Elo)
              if (ttCapture)
                  r++;

              ss->statScore =  thisThread->mainHistory[us][from_to(move)]
                             + (*contHist[0])[movedPiece][to_sq(move)]
                             + (*contHist[1])[movedPiece][to_sq(move)]
                             + (*contHist[3])[movedPiece][to_sq(move)]
                             - 4923;

              // Decrease/increase reduction for moves with a good/bad history (~30 Elo)
              if (!ss->inCheck)
                  r -= ss->statScore / 14721;
          }

          // In general we want to cap the LMR depth search at newDepth. But if
          // reductions are really negative and movecount is low, we allow this move
          // to be searched deeper than the first move, unless ttMove was extended by 2.
          Depth d = std::clamp(newDepth - r, 1, newDepth + (r < -1 && moveCount <= 5 && !doubleExtension));

          value = -search<NonPV>(pos, ss+1, -(alpha+1), -alpha, d, true);

          // If the son is reduced and fails high it will be re-searched at full depth
          doFullDepthSearch = value > alpha && d < newDepth;
          didLMR = true;
      }
      else
      {
          doFullDepthSearch = !PvNode || moveCount > 1;
          didLMR = false;
      }

      // Step 17. Full depth search when LMR is skipped or fails high
      if (doFullDepthSearch)
      {
          value = -search<NonPV>(pos, ss+1, -(alpha+1), -alpha, newDepth, !cutNode);

          // If the move passed LMR update its stats
          if (didLMR && !captureOrPromotion)
          {
              int bonus = value > alpha ?  stat_bonus(newDepth)
                                        : -stat_bonus(newDepth);

              update_continuation_histories(ss, movedPiece, to_sq(move), bonus);
          }
      }

      // For PV nodes only, do a full PV search on the first move or after a fail
      // high (in the latter case search only if value < beta), otherwise let the
      // parent node fail low with value <= alpha and try another move.
      if (PvNode && (moveCount == 1 || (value > alpha && (rootNode || value < beta))))
      {
          (ss+1)->pv = pv;
          (ss+1)->pv[0] = MOVE_NONE;

          value = -search<PV>(pos, ss+1, -beta, -alpha,
                              std::min(maxNextDepth, newDepth), false);
      }

      // Step 18. Undo move
      pos.undo_move(move);

      assert(value > -VALUE_INFINITE && value < VALUE_INFINITE);

      // Step 19. Check for a new best move
      // Finished searching the move. If a stop occurred, the return value of
      // the search cannot be trusted, and we return immediately without
      // updating best move, PV and TT.
      if (Threads.stop.load(std::memory_order_relaxed))
          return VALUE_ZERO;

      if (rootNode)
      {
          RootMove& rm = *std::find(thisThread->rootMoves.begin(),
                                    thisThread->rootMoves.end(), move);

          // PV move or new best move?
          if (moveCount == 1 || value > alpha)
          {
              rm.score = value;
              rm.selDepth = thisThread->selDepth;
              rm.pv.resize(1);

              assert((ss+1)->pv);

              for (Move* m = (ss+1)->pv; *m != MOVE_NONE; ++m)
                  rm.pv.push_back(*m);

              // We record how often the best move has been changed in each
              // iteration. This information is used for time management and LMR
              if (moveCount > 1)
                  ++thisThread->bestMoveChanges;
          }
          else
              // All other moves but the PV are set to the lowest value: this
              // is not a problem when sorting because the sort is stable and the
              // move position in the list is preserved - just the PV is pushed up.
              rm.score = -VALUE_INFINITE;
      }

      if (value > bestValue)
      {
          bestValue = value;

          if (value > alpha)
          {
              bestMove = move;

              if (PvNode && !rootNode) // Update pv even in fail-high case
                  update_pv(ss->pv, move, (ss+1)->pv);

              if (PvNode && value < beta) // Update alpha! Always alpha < beta
                  alpha = value;
              else
              {
                  assert(value >= beta); // Fail high
                  break;
              }
          }
      }

      // If the move is worse than some previously searched move, remember it to update its stats later
      if (move != bestMove)
      {
          if (captureOrPromotion && captureCount < 32)
              capturesSearched[captureCount++] = move;

          else if (!captureOrPromotion && quietCount < 64)
              quietsSearched[quietCount++] = move;
      }
    }

    // The following condition would detect a stop only after move loop has been
    // completed. But in this case bestValue is valid because we have fully
    // searched our subtree, and we can anyhow save the result in TT.
    /*
       if (Threads.stop)
        return VALUE_DRAW;
    */

    // Step 20. Check for mate and stalemate
    // All legal moves have been searched and if there are no legal moves, it
    // must be a mate or a stalemate. If we are in a singular extension search then
    // return a fail low score.

    assert(moveCount || !ss->inCheck || excludedMove || !MoveList<LEGAL>(pos).size());

    if (!moveCount)
        bestValue = excludedMove ? alpha :
                    ss->inCheck  ? mated_in(ss->ply)
                                 : VALUE_DRAW;

    // If there is a move which produces search value greater than alpha we update stats of searched moves
    else if (bestMove)
        update_all_stats(pos, ss, bestMove, bestValue, beta, prevSq,
                         quietsSearched, quietCount, capturesSearched, captureCount, depth);

    // Bonus for prior countermove that caused the fail low
    else if (   (depth >= 3 || PvNode)
             && !priorCapture)
        update_continuation_histories(ss-1, pos.piece_on(prevSq), prevSq, stat_bonus(depth));

    if (PvNode)
        bestValue = std::min(bestValue, maxValue);

    // If no good move is found and the previous position was ttPv, then the previous
    // opponent move is probably good and the new position is added to the search tree.
    if (bestValue <= alpha)
        ss->ttPv = ss->ttPv || ((ss-1)->ttPv && depth > 3);
    // Otherwise, a counter move has been found and if the position is the last leaf
    // in the search tree, remove the position from the search tree.
    else if (depth > 3)
        ss->ttPv = ss->ttPv && (ss+1)->ttPv;

    // Write gathered information in transposition table
    if (!excludedMove && !(rootNode && thisThread->pvIdx))
        tte->save(posKey, value_to_tt(bestValue, ss->ply), ss->ttPv,
                  bestValue >= beta ? BOUND_LOWER :
                  PvNode && bestMove ? BOUND_EXACT : BOUND_UPPER,
                  depth, bestMove, ss->staticEval);

    assert(bestValue > -VALUE_INFINITE && bestValue < VALUE_INFINITE);

    return bestValue;
  }


  // qsearch() is the quiescence search function, which is called by the main search
  // function with zero depth, or recursively with further decreasing depth per call.
  template <NodeType nodeType>
  Value qsearch(Position& pos, Stack* ss, Value alpha, Value beta, Depth depth) {

    static_assert(nodeType != Root);
    constexpr bool PvNode = nodeType == PV;

    assert(alpha >= -VALUE_INFINITE && alpha < beta && beta <= VALUE_INFINITE);
    assert(PvNode || (alpha == beta - 1));
    assert(depth <= 0);

    Move pv[MAX_PLY+1];
    StateInfo st;
    ASSERT_ALIGNED(&st, Eval::NNUE::CacheLineSize);

    TTEntry* tte;
    Key posKey;
    Move ttMove, move, bestMove;
    Depth ttDepth;
    Value bestValue, value, ttValue, futilityValue, futilityBase, oldAlpha;
    bool pvHit, givesCheck, captureOrPromotion;
    int moveCount;

    if (PvNode)
    {
        oldAlpha = alpha; // To flag BOUND_EXACT when eval above alpha and no available moves
        (ss+1)->pv = pv;
        ss->pv[0] = MOVE_NONE;
    }

    Thread* thisThread = pos.this_thread();
    bestMove = MOVE_NONE;
    ss->inCheck = pos.checkers();
    moveCount = 0;

    // Check for an immediate draw or maximum ply reached
    if (   pos.is_draw(ss->ply)
        || ss->ply >= MAX_PLY)
        return (ss->ply >= MAX_PLY && !ss->inCheck) ? evaluate(pos) : VALUE_DRAW;

    assert(0 <= ss->ply && ss->ply < MAX_PLY);

    // Decide whether or not to include checks: this fixes also the type of
    // TT entry depth that we are going to use. Note that in qsearch we use
    // only two types of depth in TT: DEPTH_QS_CHECKS or DEPTH_QS_NO_CHECKS.
    ttDepth = ss->inCheck || depth >= DEPTH_QS_CHECKS ? DEPTH_QS_CHECKS
                                                  : DEPTH_QS_NO_CHECKS;
    // Transposition table lookup
    posKey = pos.key();
    tte = TT.probe(posKey, ss->ttHit);
    ttValue = ss->ttHit ? value_from_tt(tte->value(), ss->ply, pos.rule50_count()) : VALUE_NONE;
    ttMove = ss->ttHit ? tte->move() : MOVE_NONE;
    pvHit = ss->ttHit && tte->is_pv();

    if (  !PvNode
        && ss->ttHit
        && tte->depth() >= ttDepth
        && ttValue != VALUE_NONE // Only in case of TT access race
        && (ttValue >= beta ? (tte->bound() & BOUND_LOWER)
                            : (tte->bound() & BOUND_UPPER)))
        return ttValue;

    // Evaluate the position statically
    if (ss->inCheck)
    {
        ss->staticEval = VALUE_NONE;
        bestValue = futilityBase = -VALUE_INFINITE;
    }
    else
    {
        if (ss->ttHit)
        {
            // Never assume anything about values stored in TT
            if ((ss->staticEval = bestValue = tte->eval()) == VALUE_NONE)
                ss->staticEval = bestValue = evaluate(pos);

            // Can ttValue be used as a better position evaluation?
            if (    ttValue != VALUE_NONE
                && (tte->bound() & (ttValue > bestValue ? BOUND_LOWER : BOUND_UPPER)))
                bestValue = ttValue;
        }
        else
            // In case of null move search use previous static eval with a different sign
            // and addition of two tempos
            ss->staticEval = bestValue =
            (ss-1)->currentMove != MOVE_NULL ? evaluate(pos)
                                             : -(ss-1)->staticEval;

        // Stand pat. Return immediately if static value is at least beta
        if (bestValue >= beta)
        {
            // Save gathered info in transposition table
            if (!ss->ttHit)
                tte->save(posKey, value_to_tt(bestValue, ss->ply), false, BOUND_LOWER,
                          DEPTH_NONE, MOVE_NONE, ss->staticEval);

            return bestValue;
        }

        if (PvNode && bestValue > alpha)
            alpha = bestValue;

        futilityBase = bestValue + 155;
    }

    const PieceToHistory* contHist[] = { (ss-1)->continuationHistory, (ss-2)->continuationHistory,
                                          nullptr                   , (ss-4)->continuationHistory,
                                          nullptr                   , (ss-6)->continuationHistory };

    // Initialize a MovePicker object for the current position, and prepare
    // to search the moves. Because the depth is <= 0 here, only captures,
    // queen promotions, and other checks (only if depth >= DEPTH_QS_CHECKS)
    // will be generated.
    MovePicker mp(pos, ttMove, depth, &thisThread->mainHistory,
                                      &thisThread->captureHistory,
                                      contHist,
                                      to_sq((ss-1)->currentMove));

    // Loop through the moves until no moves remain or a beta cutoff occurs
    while ((move = mp.next_move()) != MOVE_NONE)
    {
      assert(is_ok(move));

      givesCheck = pos.gives_check(move);
      captureOrPromotion = pos.capture_or_promotion(move);

      moveCount++;

      // Futility pruning and moveCount pruning
      if (    bestValue > VALUE_TB_LOSS_IN_MAX_PLY
          && !givesCheck
          &&  futilityBase > -VALUE_KNOWN_WIN
          &&  type_of(move) != PROMOTION)
      {

          if (moveCount > 2)
              continue;

          futilityValue = futilityBase + PieceValue[EG][pos.piece_on(to_sq(move))];

          if (futilityValue <= alpha)
          {
              bestValue = std::max(bestValue, futilityValue);
              continue;
          }

          if (futilityBase <= alpha && !pos.see_ge(move, VALUE_ZERO + 1))
          {
              bestValue = std::max(bestValue, futilityBase);
              continue;
          }
      }

      // Do not search moves with negative SEE values
      if (    bestValue > VALUE_TB_LOSS_IN_MAX_PLY
          && !pos.see_ge(move))
          continue;

      // Speculative prefetch as early as possible
      prefetch(TT.first_entry(pos.key_after(move)));

      // Check for legality just before making the move
      if (!pos.legal(move))
      {
          moveCount--;
          continue;
      }

      ss->currentMove = move;
      ss->continuationHistory = &thisThread->continuationHistory[ss->inCheck]
                                                                [captureOrPromotion]
                                                                [pos.moved_piece(move)]
                                                                [to_sq(move)];

      // Continuation history based pruning
      if (  !captureOrPromotion
          && bestValue > VALUE_TB_LOSS_IN_MAX_PLY
          && (*contHist[0])[pos.moved_piece(move)][to_sq(move)] < CounterMovePruneThreshold
          && (*contHist[1])[pos.moved_piece(move)][to_sq(move)] < CounterMovePruneThreshold)
          continue;

      // Make and search the move
      pos.do_move(move, st, givesCheck);
      value = -qsearch<nodeType>(pos, ss+1, -beta, -alpha, depth - 1);
      pos.undo_move(move);

      assert(value > -VALUE_INFINITE && value < VALUE_INFINITE);

      // Check for a new best move
      if (value > bestValue)
      {
          bestValue = value;

          if (value > alpha)
          {
              bestMove = move;

              if (PvNode) // Update pv even in fail-high case
                  update_pv(ss->pv, move, (ss+1)->pv);

              if (PvNode && value < beta) // Update alpha here!
                  alpha = value;
              else
                  break; // Fail high
          }
       }
    }

    // All legal moves have been searched. A special case: if we're in check
    // and no legal moves were found, it is checkmate.
    if (ss->inCheck && bestValue == -VALUE_INFINITE)
    {
        assert(!MoveList<LEGAL>(pos).size());

        return mated_in(ss->ply); // Plies to mate from the root
    }

    // Save gathered info in transposition table
    tte->save(posKey, value_to_tt(bestValue, ss->ply), pvHit,
              bestValue >= beta ? BOUND_LOWER :
              PvNode && bestValue > oldAlpha  ? BOUND_EXACT : BOUND_UPPER,
              ttDepth, bestMove, ss->staticEval);

    assert(bestValue > -VALUE_INFINITE && bestValue < VALUE_INFINITE);

    return bestValue;
  }


  // value_to_tt() adjusts a mate or TB score from "plies to mate from the root" to
  // "plies to mate from the current position". Standard scores are unchanged.
  // The function is called before storing a value in the transposition table.

  Value value_to_tt(Value v, int ply) {

    assert(v != VALUE_NONE);

    return  v >= VALUE_TB_WIN_IN_MAX_PLY  ? v + ply
          : v <= VALUE_TB_LOSS_IN_MAX_PLY ? v - ply : v;
  }


  // value_from_tt() is the inverse of value_to_tt(): it adjusts a mate or TB score
  // from the transposition table (which refers to the plies to mate/be mated from
  // current position) to "plies to mate/be mated (TB win/loss) from the root". However,
  // for mate scores, to avoid potentially false mate scores related to the 50 moves rule
  // and the graph history interaction, we return an optimal TB score instead.

  Value value_from_tt(Value v, int ply, int r50c) {

    if (v == VALUE_NONE)
        return VALUE_NONE;

    if (v >= VALUE_TB_WIN_IN_MAX_PLY)  // TB win or better
    {
        if (v >= VALUE_MATE_IN_MAX_PLY && VALUE_MATE - v > 99 - r50c)
            return VALUE_MATE_IN_MAX_PLY - 1; // do not return a potentially false mate score

        return v - ply;
    }

    if (v <= VALUE_TB_LOSS_IN_MAX_PLY) // TB loss or worse
    {
        if (v <= VALUE_MATED_IN_MAX_PLY && VALUE_MATE + v > 99 - r50c)
            return VALUE_MATED_IN_MAX_PLY + 1; // do not return a potentially false mate score

        return v + ply;
    }

    return v;
  }


  // update_pv() adds current move and appends child pv[]

  void update_pv(Move* pv, Move move, Move* childPv) {

    for (*pv++ = move; childPv && *childPv != MOVE_NONE; )
        *pv++ = *childPv++;
    *pv = MOVE_NONE;
  }


  // update_all_stats() updates stats at the end of search() when a bestMove is found

  void update_all_stats(const Position& pos, Stack* ss, Move bestMove, Value bestValue, Value beta, Square prevSq,
                        Move* quietsSearched, int quietCount, Move* capturesSearched, int captureCount, Depth depth) {

    int bonus1, bonus2;
    Color us = pos.side_to_move();
    Thread* thisThread = pos.this_thread();
    CapturePieceToHistory& captureHistory = thisThread->captureHistory;
    Piece moved_piece = pos.moved_piece(bestMove);
    PieceType captured = type_of(pos.piece_on(to_sq(bestMove)));

    bonus1 = stat_bonus(depth + 1);
    bonus2 = bestValue > beta + PawnValueMg ? bonus1                                 // larger bonus
                                            : std::min(bonus1, stat_bonus(depth));   // smaller bonus

    if (!pos.capture_or_promotion(bestMove))
    {
        // Increase stats for the best move in case it was a quiet move
        update_quiet_stats(pos, ss, bestMove, bonus2, depth);

        // Decrease stats for all non-best quiet moves
        for (int i = 0; i < quietCount; ++i)
        {
            thisThread->mainHistory[us][from_to(quietsSearched[i])] << -bonus2;
            update_continuation_histories(ss, pos.moved_piece(quietsSearched[i]), to_sq(quietsSearched[i]), -bonus2);
        }
    }
    else
        // Increase stats for the best move in case it was a capture move
        captureHistory[moved_piece][to_sq(bestMove)][captured] << bonus1;

    // Extra penalty for a quiet early move that was not a TT move or
    // main killer move in previous ply when it gets refuted.
    if (   ((ss-1)->moveCount == 1 + (ss-1)->ttHit || ((ss-1)->currentMove == (ss-1)->killers[0]))
        && !pos.captured_piece())
            update_continuation_histories(ss-1, pos.piece_on(prevSq), prevSq, -bonus1);

    // Decrease stats for all non-best capture moves
    for (int i = 0; i < captureCount; ++i)
    {
        moved_piece = pos.moved_piece(capturesSearched[i]);
        captured = type_of(pos.piece_on(to_sq(capturesSearched[i])));
        captureHistory[moved_piece][to_sq(capturesSearched[i])][captured] << -bonus1;
    }
  }


  // update_continuation_histories() updates histories of the move pairs formed
  // by moves at ply -1, -2, -4, and -6 with current move.

  void update_continuation_histories(Stack* ss, Piece pc, Square to, int bonus) {

    for (int i : {1, 2, 4, 6})
    {
        // Only update first 2 continuation histories if we are in check
        if (ss->inCheck && i > 2)
            break;
        if (is_ok((ss-i)->currentMove))
            (*(ss-i)->continuationHistory)[pc][to] << bonus;
    }
  }


  // update_quiet_stats() updates move sorting heuristics

  void update_quiet_stats(const Position& pos, Stack* ss, Move move, int bonus, int depth) {

    // Update killers
    if (ss->killers[0] != move)
    {
        ss->killers[1] = ss->killers[0];
        ss->killers[0] = move;
    }

    Color us = pos.side_to_move();
    Thread* thisThread = pos.this_thread();
    thisThread->mainHistory[us][from_to(move)] << bonus;
    update_continuation_histories(ss, pos.moved_piece(move), to_sq(move), bonus);

    // Penalty for reversed move in case of moved piece not being a pawn
    if (type_of(pos.moved_piece(move)) != PAWN)
        thisThread->mainHistory[us][from_to(reverse_move(move))] << -bonus;

    // Update countermove history
    if (is_ok((ss-1)->currentMove))
    {
        Square prevSq = to_sq((ss-1)->currentMove);
        thisThread->counterMoves[pos.piece_on(prevSq)][prevSq] = move;
    }

    // Update low ply history
    if (depth > 11 && ss->ply < MAX_LPH)
        thisThread->lowPlyHistory[ss->ply][from_to(move)] << stat_bonus(depth - 7);
  }

  // When playing with strength handicap, choose best move among a set of RootMoves
  // using a statistical rule dependent on 'level'. Idea by Heinz van Saanen.

  Move Skill::pick_best(size_t multiPV) {

    const RootMoves& rootMoves = Threads.main()->rootMoves;
    static PRNG rng(now()); // PRNG sequence should be non-deterministic

    // RootMoves are already sorted by score in descending order
    Value topScore = rootMoves[0].score;
    int delta = std::min(topScore - rootMoves[multiPV - 1].score, PawnValueMg);
    int weakness = 120 - 2 * level;
    int maxScore = -VALUE_INFINITE;

    // Choose best move. For each move score we add two terms, both dependent on
    // weakness. One is deterministic and bigger for weaker levels, and one is
    // random. Then we choose the move with the resulting highest score.
    for (size_t i = 0; i < multiPV; ++i)
    {
        // This is our magic formula
        int push = (  weakness * int(topScore - rootMoves[i].score)
                    + delta * (rng.rand<unsigned>() % weakness)) / 128;

        if (rootMoves[i].score + push >= maxScore)
        {
            maxScore = rootMoves[i].score + push;
            best = rootMoves[i].pv[0];
        }
    }

    return best;
  }

} // namespace


/// MainThread::check_time() is used to print debug info and, more importantly,
/// to detect when we are out of available time and thus stop the search.

void MainThread::check_time() {

  if (--callsCnt > 0)
      return;

  // When using nodes, ensure checking rate is not lower than 0.1% of nodes
  callsCnt = Limits.nodes ? std::min(1024, int(Limits.nodes / 1024)) : 1024;

  static TimePoint lastInfoTime = now();

  TimePoint elapsed = Time.elapsed();
  TimePoint tick = Limits.startTime + elapsed;

  if (tick - lastInfoTime >= 1000)
  {
      lastInfoTime = tick;
      dbg_print();
  }

  // We should not stop pondering until told so by the GUI
  if (ponder)
      return;

  if (   (Limits.use_time_management() && (elapsed > Time.maximum() - 10 || stopOnPonderhit))
      || (Limits.movetime && elapsed >= Limits.movetime)
      || (Limits.nodes && Threads.nodes_searched() >= (uint64_t)Limits.nodes))
      Threads.stop = true;
}


/// UCI::pv() formats PV information according to the UCI protocol. UCI requires
/// that all (if any) unsearched PV lines are sent using a previous search score.

string UCI::pv(const Position& pos, Depth depth, Value alpha, Value beta) {

  std::stringstream ss;
  TimePoint elapsed = Time.elapsed() + 1;
  // Cf. https://github.com/niklasf/stockfish.wasm/issues/5
  #if __EMSCRIPTEN__
    elapsed = std::max(elapsed, TimePoint(1));
  #endif
  const RootMoves& rootMoves = pos.this_thread()->rootMoves;
  size_t pvIdx = pos.this_thread()->pvIdx;
  size_t multiPV = std::min((size_t)Options["MultiPV"], rootMoves.size());
  uint64_t nodesSearched = Threads.nodes_searched();
  uint64_t tbHits = Threads.tb_hits() + (TB::RootInTB ? rootMoves.size() : 0);

  for (size_t i = 0; i < multiPV; ++i)
  {
      bool updated = rootMoves[i].score != -VALUE_INFINITE;

      if (depth == 1 && !updated && i > 0)
          continue;

      Depth d = updated ? depth : std::max(1, depth - 1);
      Value v = updated ? rootMoves[i].score : rootMoves[i].previousScore;

      if (v == -VALUE_INFINITE)
          v = VALUE_ZERO;

      bool tb = TB::RootInTB && abs(v) < VALUE_MATE_IN_MAX_PLY;
      v = tb ? rootMoves[i].tbScore : v;

      if (ss.rdbuf()->in_avail()) // Not at first line
          ss << "\n";

      ss << "info"
         << " depth "    << d
         << " seldepth " << rootMoves[i].selDepth
         << " multipv "  << i + 1
         << " score "    << UCI::value(v);

      if (Options["UCI_ShowWDL"])
          ss << UCI::wdl(v, pos.game_ply());

      if (!tb && i == pvIdx)
          ss << (v >= beta ? " lowerbound" : v <= alpha ? " upperbound" : "");

      ss << " nodes "    << nodesSearched
         << " nps "      << nodesSearched * 1000 / elapsed;

      if (elapsed > 1000) // Earlier makes little sense
          ss << " hashfull " << TT.hashfull();

      ss << " tbhits "   << tbHits
         << " time "     << elapsed
         << " pv";

      for (Move m : rootMoves[i].pv)
          ss << " " << UCI::move(m, pos.is_chess960());
  }

  return ss.str();
}


/// RootMove::extract_ponder_from_tt() is called in case we have no ponder move
/// before exiting the search, for instance, in case we stop the search during a
/// fail high at root. We try hard to have a ponder move to return to the GUI,
/// otherwise in case of 'ponder on' we have nothing to think on.

bool RootMove::extract_ponder_from_tt(Position& pos) {

    StateInfo st;
    ASSERT_ALIGNED(&st, Eval::NNUE::CacheLineSize);

    bool ttHit;

    assert(pv.size() == 1);

    if (pv[0] == MOVE_NONE)
        return false;

    pos.do_move(pv[0], st);
    TTEntry* tte = TT.probe(pos.key(), ttHit);

    if (ttHit)
    {
        Move m = tte->move(); // Local copy to be SMP safe
        if (MoveList<LEGAL>(pos).contains(m))
            pv.push_back(m);
    }

    pos.undo_move(pv[0]);
    return pv.size() > 1;
}

void Tablebases::rank_root_moves(Position& pos, Search::RootMoves& rootMoves) {

    RootInTB = false;
    UseRule50 = bool(Options["Syzygy50MoveRule"]);
    ProbeDepth = int(Options["SyzygyProbeDepth"]);
    Cardinality = int(Options["SyzygyProbeLimit"]);
    bool dtz_available = true;

    // Tables with fewer pieces than SyzygyProbeLimit are searched with
    // ProbeDepth == DEPTH_ZERO
    if (Cardinality > MaxCardinality)
    {
        Cardinality = MaxCardinality;
        ProbeDepth = 0;
    }

    if (Cardinality >= popcount(pos.pieces()) && !pos.can_castle(ANY_CASTLING))
    {
        // Rank moves using DTZ tables
        RootInTB = root_probe(pos, rootMoves);

        if (!RootInTB)
        {
            // DTZ tables are missing; try to rank moves using WDL tables
            dtz_available = false;
            RootInTB = root_probe_wdl(pos, rootMoves);
        }
    }

    if (RootInTB)
    {
        // Sort moves according to TB rank
        std::stable_sort(rootMoves.begin(), rootMoves.end(),
                  [](const RootMove &a, const RootMove &b) { return a.tbRank > b.tbRank; } );

        // Probe during search only if DTZ is not available and we are winning
        if (dtz_available || rootMoves[0].tbScore <= VALUE_DRAW)
            Cardinality = 0;
    }
    else
    {
        // Clean up if root_probe() and root_probe_wdl() have failed
        for (auto& m : rootMoves)
            m.tbRank = 0;
    }
}

} // namespace Stockfish<|MERGE_RESOLUTION|>--- conflicted
+++ resolved
@@ -986,17 +986,6 @@
       movedPiece = pos.moved_piece(move);
       givesCheck = pos.gives_check(move);
 
-<<<<<<< HEAD
-      // Indicate PvNodes that will probably fail low if node was searched with non-PV search
-      // at depth equal or greater to current depth and result of this search was far below alpha
-      bool likelyFailLow =    PvNode
-                           && ttMove
-                           && (tte->bound() & BOUND_UPPER)
-                           && ttValue < alpha + 200 + 100 * depth
-                           && tte->depth() >= depth;
-
-=======
->>>>>>> ce288938
       // Calculate new depth for this move
       newDepth = depth - 1;
 
@@ -1148,14 +1137,9 @@
               r--;
 
           // Decrease reduction if position is or has been on the PV
-<<<<<<< HEAD
-          // and node is not likely to fail low (~10 Elo)
-          if (ss->ttPv && !likelyFailLow)
-=======
           // and node is not likely to fail low. (~3 Elo)
           if (   ss->ttPv
               && !likelyFailLow)
->>>>>>> ce288938
               r -= 2;
 
           // Increase reduction at root and non-PV nodes when the best move does not change frequently
