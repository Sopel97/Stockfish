/*
  Stockfish, a UCI chess playing engine derived from Glaurung 2.1
  Copyright (C) 2004-2021 The Stockfish developers (see AUTHORS file)

  Stockfish is free software: you can redistribute it and/or modify
  it under the terms of the GNU General Public License as published by
  the Free Software Foundation, either version 3 of the License, or
  (at your option) any later version.

  Stockfish is distributed in the hope that it will be useful,
  but WITHOUT ANY WARRANTY; without even the implied warranty of
  MERCHANTABILITY or FITNESS FOR A PARTICULAR PURPOSE.  See the
  GNU General Public License for more details.

  You should have received a copy of the GNU General Public License
  along with this program.  If not, see <http://www.gnu.org/licenses/>.
*/

#include <cassert>
#include <cmath>
#include <iostream>
#include <sstream>
#include <string>

#include "nnue/evaluate_nnue.h"
#include "evaluate.h"
#include "movegen.h"
#include "position.h"
#include "search.h"
#include "syzygy/tbprobe.h"
#include "thread.h"
#include "timeman.h"
#include "tt.h"
#include "uci.h"

#include "tools/gensfen.h"
#include "tools/gensfen_nonpv.h"
#include "tools/convert.h"
#include "tools/transform.h"
#include "tools/stats.h"

using namespace std;

namespace Stockfish {

extern vector<string> setup_bench(const Position&, istream&);

// FEN string of the initial position, normal chess
const char* StartFEN = "rnbqkbnr/pppppppp/8/8/8/8/PPPPPPPP/RNBQKBNR w KQkq - 0 1";

namespace {

  // position() is called when engine receives the "position" UCI command.
  // The function sets up the position described in the given FEN string ("fen")
  // or the starting position ("startpos") and then makes the moves given in the
  // following move list ("moves").

  void position(Position& pos, istringstream& is, StateListPtr& states) {

    Move m;
    string token, fen;

    is >> token;

    if (token == "startpos")
    {
        fen = StartFEN;
        is >> token; // Consume "moves" token if any
    }
    else if (token == "fen")
        while (is >> token && token != "moves")
            fen += token + " ";
    else
        return;

    states = StateListPtr(new std::deque<StateInfo>(1)); // Drop old and create a new one
    pos.set(fen, Options["UCI_Chess960"], &states->back(), Threads.main());

    // Parse move list (if any)
    while (is >> token && (m = UCI::to_move(pos, token)) != MOVE_NONE)
    {
        states->emplace_back();
        pos.do_move(m, states->back());
    }
  }

  // trace_eval() prints the evaluation for the current position, consistent with the UCI
  // options set so far.

  void trace_eval(Position& pos) {

    StateListPtr states(new std::deque<StateInfo>(1));
    Position p;
    p.set(pos.fen(), Options["UCI_Chess960"], &states->back(), Threads.main());

    Eval::NNUE::verify_eval_file_loaded();

    sync_cout << "\n" << Eval::trace(p) << sync_endl;
  }


  // setoption() is called when engine receives the "setoption" UCI command. The
  // function updates the UCI option ("name") to the given value ("value").

  void setoption_from_stream(istringstream& is) {

    string token, name, value;

    is >> token; // Consume "name" token

    // Read option name (can contain spaces)
    while (is >> token && token != "value")
        name += (name.empty() ? "" : " ") + token;

    // Read option value (can contain spaces)
    while (is >> token)
        value += (value.empty() ? "" : " ") + token;

    UCI::setoption(name, value);
  }


  // go() is called when engine receives the "go" UCI command. The function sets
  // the thinking time and other parameters from the input string, then starts
  // the search.

  void go(Position& pos, istringstream& is, StateListPtr& states) {

    Search::LimitsType limits;
    string token;
    bool ponderMode = false;

    limits.startTime = now(); // As early as possible!

    while (is >> token)
        if (token == "searchmoves") // Needs to be the last command on the line
            while (is >> token)
                limits.searchmoves.push_back(UCI::to_move(pos, token));

        else if (token == "wtime")     is >> limits.time[WHITE];
        else if (token == "btime")     is >> limits.time[BLACK];
        else if (token == "winc")      is >> limits.inc[WHITE];
        else if (token == "binc")      is >> limits.inc[BLACK];
        else if (token == "movestogo") is >> limits.movestogo;
        else if (token == "depth")     is >> limits.depth;
        else if (token == "nodes")     is >> limits.nodes;
        else if (token == "movetime")  is >> limits.movetime;
        else if (token == "mate")      is >> limits.mate;
        else if (token == "perft")     is >> limits.perft;
        else if (token == "infinite")  limits.infinite = 1;
        else if (token == "ponder")    ponderMode = true;

    Threads.start_thinking(pos, states, limits, ponderMode);
  }


  // bench() is called when engine receives the "bench" command. Firstly
  // a list of UCI commands is setup according to bench parameters, then
  // it is run one by one printing a summary at the end.

  void bench(Position& pos, istream& args, StateListPtr& states) {

    string token;
    uint64_t num, nodes = 0, cnt = 1;

    vector<string> list = setup_bench(pos, args);
    num = count_if(list.begin(), list.end(), [](string s) { return s.find("go ") == 0 || s.find("eval") == 0; });

    TimePoint elapsed = now();

    for (const auto& cmd : list)
    {
        istringstream is(cmd);
        is >> skipws >> token;

        if (token == "go" || token == "eval")
        {
            cerr << "\nPosition: " << cnt++ << '/' << num << " (" << pos.fen() << ")" << endl;
            if (token == "go")
            {
               go(pos, is, states);
               Threads.main()->wait_for_search_finished();
               nodes += Threads.nodes_searched();
            }
            else
               trace_eval(pos);
        }
        else if (token == "setoption")  setoption_from_stream(is);
        else if (token == "position")   position(pos, is, states);
        else if (token == "ucinewgame") { Search::clear(); elapsed = now(); } // Search::clear() may take some while
    }

    elapsed = now() - elapsed + 1; // Ensure positivity to avoid a 'divide by zero'

    dbg_print(); // Just before exiting

    cerr << "\n==========================="
         << "\nTotal time (ms) : " << elapsed
         << "\nNodes searched  : " << nodes
         << "\nNodes/second    : " << 1000 * nodes / elapsed << endl;
  }

} // namespace

void UCI::setoption(const std::string& name, const std::string& value)
{
    if (Options.count(name))
        Options[name] = value;
    else
        sync_cout << "No such option: " << name << sync_endl;
}

// The win rate model returns the probability (per mille) of winning given an eval
// and a game-ply. The model fits rather accurately the LTC fishtest statistics.
int UCI::win_rate_model(Value v, int ply) {
   // Return win rate in per mille (rounded to nearest)
   return int(0.5 + win_rate_model_double(v, ply));
}

// The win rate model returns the probability (per mille) of winning given an eval
// and a game-ply. The model fits rather accurately the LTC fishtest statistics.
double UCI::win_rate_model_double(double v, int ply) {

   // The model captures only up to 240 plies, so limit input (and rescale)
   double m = std::min(240, ply) / 64.0;

   // Coefficients of a 3rd order polynomial fit based on fishtest data
   // for two parameters needed to transform eval to the argument of a
   // logistic function.
   double as[] = {-8.24404295, 64.23892342, -95.73056462, 153.86478679};
   double bs[] = {-3.37154371, 28.44489198, -56.67657741,  72.05858751};
   double a = (((as[0] * m + as[1]) * m + as[2]) * m) + as[3];
   double b = (((bs[0] * m + bs[1]) * m + bs[2]) * m) + bs[3];

   // Transform eval to centipawns with limited range
     double x = std::clamp(double(100 * v) / PawnValueEg, -1000.0, 1000.0);

   // Return win rate in per mille
   return 1000.0 / (1 + std::exp((a - x) / b));
}

// --------------------
// Call qsearch(),search() directly for testing
// --------------------

void qsearch_cmd(Position& pos)
{
  cout << "qsearch : ";
  auto pv = Search::qsearch(pos);
  cout << "Value = " << pv.first << " , " << UCI::value(pv.first) << " , PV = ";
  for (auto m : pv.second)
    cout << UCI::move(m, false) << " ";
  cout << endl;
}

void search_cmd(Position& pos, istringstream& is)
{
  string token;
  int depth = 1;
  int multi_pv = (int)Options["MultiPV"];
  while (is >> token)
  {
    if (token == "depth")
      is >> depth;
    if (token == "multipv")
      is >> multi_pv;
  }

  cout << "search depth = " << depth << " , multi_pv = " << multi_pv << " : ";
  auto pv = Search::search(pos, depth, multi_pv);
  cout << "Value = " << pv.first << " , " << UCI::value(pv.first) << " , PV = ";
  for (auto m : pv.second)
    cout << UCI::move(m, false) << " ";
  cout << endl;
}

/// UCI::loop() waits for a command from stdin, parses it and calls the appropriate
/// function. Also intercepts EOF from stdin to ensure gracefully exiting if the
/// GUI dies unexpectedly. When called with some command line arguments, e.g. to
/// run 'bench', once the command is executed the function returns immediately.
/// In addition to the UCI ones, also some additional debug commands are supported.

void UCI::loop(int argc, char* argv[]) {

  Position pos;
  string token, cmd;
  StateListPtr states(new std::deque<StateInfo>(1));

  pos.set(StartFEN, false, &states->back(), Threads.main());

  for (int i = 1; i < argc; ++i)
      cmd += std::string(argv[i]) + " ";

  do {
      if (argc == 1 && !getline(cin, cmd)) // Block here waiting for input or EOF
          cmd = "quit";

      istringstream is(cmd);

      token.clear(); // Avoid a stale if getline() returns empty or blank line
      is >> skipws >> token;

      if (    token == "quit"
          ||  token == "stop")
          Threads.stop = true;

      // The GUI sends 'ponderhit' to tell us the user has played the expected move.
      // So 'ponderhit' will be sent if we were told to ponder on the same move the
      // user has played. We should continue searching but switch from pondering to
      // normal search.
      else if (token == "ponderhit")
          Threads.main()->ponder = false; // Switch to normal search

      else if (token == "uci")
          sync_cout << "id name " << engine_info(true)
                    << "\n"       << Options
                    << "\nuciok"  << sync_endl;

      else if (token == "setoption")  setoption_from_stream(is);
      else if (token == "go")         go(pos, is, states);
      else if (token == "position")   position(pos, is, states);
      else if (token == "ucinewgame") Search::clear();
      else if (token == "isready")    sync_cout << "readyok" << sync_endl;

      // Additional custom non-UCI commands, mainly for debugging.
      // Do not use these commands during a search!
      else if (token == "flip")     pos.flip();
      else if (token == "bench")    bench(pos, is, states);
      else if (token == "d")        sync_cout << pos << sync_endl;
      else if (token == "eval")     trace_eval(pos);
      else if (token == "compiler") sync_cout << compiler_info() << sync_endl;
<<<<<<< HEAD

      else if (token == "gensfen") Tools::gensfen(is);
      else if (token == "gensfen_nonpv") Tools::gensfen_nonpv(is);
      else if (token == "convert") Tools::convert(is);
      else if (token == "convert_bin") Tools::convert_bin(is);
      else if (token == "convert_plain") Tools::convert_plain(is);
      else if (token == "convert_bin_from_pgn_extract") Tools::convert_bin_from_pgn_extract(is);
      else if (token == "transform") Tools::transform(is);
      else if (token == "gather_statistics") Tools::Stats::gather_statistics(is);

      // Command to call qsearch(),search() directly for testing
      else if (token == "qsearch") qsearch_cmd(pos);
      else if (token == "search") search_cmd(pos, is);
      else if (token == "tasktest")
      {
        Threads.execute_with_workers([](auto& th) {
          std::cout << th.thread_idx() << '\n';
        });
      }

      else
=======
      else if (!token.empty() && token[0] != '#')
>>>>>>> a7ab92ec
          sync_cout << "Unknown command: " << cmd << sync_endl;

  } while (token != "quit" && argc == 1); // Command line args are one-shot
}


/// UCI::value() converts a Value to a string suitable for use with the UCI
/// protocol specification:
///
/// cp <x>    The score from the engine's point of view in centipawns.
/// mate <y>  Mate in y moves, not plies. If the engine is getting mated
///           use negative values for y.

string UCI::value(Value v) {

  assert(-VALUE_INFINITE < v && v < VALUE_INFINITE);

  stringstream ss;

  if (abs(v) < VALUE_MATE_IN_MAX_PLY)
      ss << "cp " << v * 100 / PawnValueEg;
  else
      ss << "mate " << (v > 0 ? VALUE_MATE - v + 1 : -VALUE_MATE - v) / 2;

  return ss.str();
}


/// UCI::wdl() report WDL statistics given an evaluation and a game ply, based on
/// data gathered for fishtest LTC games.

string UCI::wdl(Value v, int ply) {

  stringstream ss;

  int wdl_w = win_rate_model( v, ply);
  int wdl_l = win_rate_model(-v, ply);
  int wdl_d = 1000 - wdl_w - wdl_l;
  ss << " wdl " << wdl_w << " " << wdl_d << " " << wdl_l;

  return ss.str();
}


/// UCI::square() converts a Square to a string in algebraic notation (g1, a7, etc.)

std::string UCI::square(Square s) {
  return std::string{ char('a' + file_of(s)), char('1' + rank_of(s)) };
}


/// UCI::move() converts a Move to a string in coordinate notation (g1f3, a7a8q).
/// The only special case is castling, where we print in the e1g1 notation in
/// normal chess mode, and in e1h1 notation in chess960 mode. Internally all
/// castling moves are always encoded as 'king captures rook'.

string UCI::move(Move m, bool chess960) {

  Square from = from_sq(m);
  Square to = to_sq(m);

  if (m == MOVE_NONE)
      return "(none)";

  if (m == MOVE_NULL)
      return "0000";

  if (type_of(m) == CASTLING && !chess960)
      to = make_square(to > from ? FILE_G : FILE_C, rank_of(from));

  string move = UCI::square(from) + UCI::square(to);

  if (type_of(m) == PROMOTION)
      move += " pnbrqk"[promotion_type(m)];

  return move;
}


/// UCI::to_move() converts a string representing a move in coordinate notation
/// (g1f3, a7a8q) to the corresponding legal Move, if any.

Move UCI::to_move(const Position& pos, string& str) {

  if (str.length() == 5) // Junior could send promotion piece in uppercase
      str[4] = char(tolower(str[4]));

  for (const auto& m : MoveList<LEGAL>(pos))
      if (str == UCI::move(m, pos.is_chess960()))
          return m;

  return MOVE_NONE;
}

} // namespace Stockfish<|MERGE_RESOLUTION|>--- conflicted
+++ resolved
@@ -329,7 +329,6 @@
       else if (token == "d")        sync_cout << pos << sync_endl;
       else if (token == "eval")     trace_eval(pos);
       else if (token == "compiler") sync_cout << compiler_info() << sync_endl;
-<<<<<<< HEAD
 
       else if (token == "gensfen") Tools::gensfen(is);
       else if (token == "gensfen_nonpv") Tools::gensfen_nonpv(is);
@@ -349,11 +348,7 @@
           std::cout << th.thread_idx() << '\n';
         });
       }
-
-      else
-=======
       else if (!token.empty() && token[0] != '#')
->>>>>>> a7ab92ec
           sync_cout << "Unknown command: " << cmd << sync_endl;
 
   } while (token != "quit" && argc == 1); // Command line args are one-shot
