--- conflicted
+++ resolved
@@ -42,11 +42,7 @@
   // The default net name MUST follow the format nn-[SHA256 first 12 digits].nnue
   // for the build process (profile-build and fishtest) to work. Do not change the
   // name of the macro, as it is used in the Makefile.
-<<<<<<< HEAD
-  #define EvalFileDefaultName   "nn-54f88d1580b4.nnue"
-=======
-  #define EvalFileDefaultName   "nn-baeb9ef2d183.nnue"
->>>>>>> 5af09cfd
+  #define EvalFileDefaultName   "nn-98a7585c85e9.nnue"
 
   namespace NNUE {
 
